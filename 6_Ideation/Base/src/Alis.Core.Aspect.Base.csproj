<?xml version="1.0" encoding="utf-8"?>
<Project Sdk="Microsoft.NET.Sdk">
    <Import Project="$(SolutionDir).config/Config.props"/>
    <PropertyGroup>
        <TargetFramework>$(TargetFramework2)</TargetFramework>
    </PropertyGroup>
<<<<<<< HEAD
=======
    <ItemGroup>
      <Compile Update="Properties\Resources.Designer.cs">
        <DesignTime>True</DesignTime>
      </Compile>
    </ItemGroup>
    <ItemGroup>
      <EmbeddedResource Update="Properties\Resources.resx">
        <Generator>ResXFileCodeGenerator</Generator>
        <LastGenOutput>Resources.Designer.cs</LastGenOutput>
      </EmbeddedResource>
    </ItemGroup>
>>>>>>> 8d4145e3
</Project><|MERGE_RESOLUTION|>--- conflicted
+++ resolved
@@ -1,11 +1,9 @@
 <?xml version="1.0" encoding="utf-8"?>
 <Project Sdk="Microsoft.NET.Sdk">
-    <Import Project="$(SolutionDir).config/Config.props"/>
+    <Import Project="$(SolutionDir).config/Config.props" />
     <PropertyGroup>
         <TargetFramework>$(TargetFramework2)</TargetFramework>
     </PropertyGroup>
-<<<<<<< HEAD
-=======
     <ItemGroup>
       <Compile Update="Properties\Resources.Designer.cs">
         <DesignTime>True</DesignTime>
@@ -17,5 +15,4 @@
         <LastGenOutput>Resources.Designer.cs</LastGenOutput>
       </EmbeddedResource>
     </ItemGroup>
->>>>>>> 8d4145e3
 </Project>