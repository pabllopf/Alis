<<<<<<< HEAD
<?xml version="1.0"?>
<doc>
    <assembly>
        <name>Alis.Core.Aspect.Fluent</name>
    </assembly>
    <members>
        <member name="T:Alis.Core.Aspect.Fluent.IBuild`1">
            <summary>
                The build interface
            </summary>
        </member>
        <member name="M:Alis.Core.Aspect.Fluent.IBuild`1.Build">
            <summary>
                Builds this instance
            </summary>
            <returns>The origin</returns>
        </member>
        <member name="T:Alis.Core.Aspect.Fluent.IBuilder`1">
            <summary>
                The builder interface
            </summary>
        </member>
        <member name="M:Alis.Core.Aspect.Fluent.IBuilder`1.Builder">
            <summary>
                Builders
            </summary>
            <returns>The</returns>
        </member>
        <member name="M:Alis.Core.Aspect.Fluent.IBuilder`1.Builder``1">
            <summary>
                Builder static
            </summary>
            <returns></returns>
        </member>
        <member name="T:Alis.Core.Aspect.Fluent.Words.IAdd`3">
            <summary>
                The add interface
            </summary>
        </member>
        <member name="M:Alis.Core.Aspect.Fluent.Words.IAdd`3.Add``1(`2)">
            <summary>
                Adds the value
            </summary>
            <typeparam name="T">The </typeparam>
            <param name="value">The value</param>
            <returns>The builder</returns>
        </member>
        <member name="T:Alis.Core.Aspect.Fluent.Words.IAddAnimation`2">
            <summary>
                The add animation interface
            </summary>
        </member>
        <member name="M:Alis.Core.Aspect.Fluent.Words.IAddAnimation`2.AddAnimation(`1)">
            <summary>
                Adds the animation using the specified value
            </summary>
            <param name="value">The value</param>
            <returns>The builder</returns>
        </member>
        <member name="T:Alis.Core.Aspect.Fluent.Words.IAddComponent`2">
            <summary>
                The add component class
            </summary>
        </member>
        <member name="M:Alis.Core.Aspect.Fluent.Words.IAddComponent`2.AddComponent``1(System.Func{``0,`1})">
            <summary>
                Adds the component using the specified value
            </summary>
            <typeparam name="T">The </typeparam>
            <param name="value">The value</param>
            <returns>The builder</returns>
        </member>
        <member name="M:Alis.Core.Aspect.Fluent.Words.IAddComponent`2.AddComponent``1(``0)">
            <summary>
                Adds the component using the specified value
            </summary>
            <typeparam name="T">The </typeparam>
            <param name="value">The value</param>
            <returns>The builder</returns>
        </member>
        <member name="T:Alis.Core.Aspect.Fluent.Words.IAddFrame`2">
            <summary>
                The add frame interface
            </summary>
        </member>
        <member name="M:Alis.Core.Aspect.Fluent.Words.IAddFrame`2.AddFrame(`1)">
            <summary>
                Adds the frame using the specified value
            </summary>
            <param name="value">The value</param>
            <returns>The builder</returns>
        </member>
        <member name="T:Alis.Core.Aspect.Fluent.Words.IAudio`2">
            <summary>
                The audio interface
            </summary>
        </member>
        <member name="M:Alis.Core.Aspect.Fluent.Words.IAudio`2.Audio(`1)">
            <summary>
                Audioes the value
            </summary>
            <param name="value">The value</param>
            <returns>The builder</returns>
        </member>
        <member name="T:Alis.Core.Aspect.Fluent.Words.IAuthor`2">
            <summary>
                The author interface
            </summary>
        </member>
        <member name="M:Alis.Core.Aspect.Fluent.Words.IAuthor`2.Author(`1)">
            <summary>
                Authors the value
            </summary>
            <param name="value">The value</param>
            <returns>The builder</returns>
        </member>
        <member name="T:Alis.Core.Aspect.Fluent.Words.IAutoTilling`2">
            <summary>
                The auto tilling interface
            </summary>
        </member>
        <member name="M:Alis.Core.Aspect.Fluent.Words.IAutoTilling`2.AutoTilling(`1)">
            <summary>
                Autoes the tilling using the specified value
            </summary>
            <param name="value">The value</param>
            <returns>The builder</returns>
        </member>
        <member name="T:Alis.Core.Aspect.Fluent.Words.IBackground`2">
            <summary>
                The background interface
            </summary>
        </member>
        <member name="M:Alis.Core.Aspect.Fluent.Words.IBackground`2.Background(`1)">
            <summary>
                Backgrounds the value
            </summary>
            <param name="value">The value</param>
            <returns>The builder</returns>
        </member>
        <member name="T:Alis.Core.Aspect.Fluent.Words.IBodyType`2">
            <summary>
                The body type interface
            </summary>
        </member>
        <member name="M:Alis.Core.Aspect.Fluent.Words.IBodyType`2.BodyType(`1)">
            <summary>
                Bodies the type using the specified value
            </summary>
            <param name="value">The value</param>
            <returns>The builder</returns>
        </member>
        <member name="T:Alis.Core.Aspect.Fluent.Words.IConfiguration`2">
            <summary>
                The configuration interface
            </summary>
        </member>
        <member name="M:Alis.Core.Aspect.Fluent.Words.IConfiguration`2.Configuration(`1)">
            <summary>
                Configurations the value
            </summary>
            <param name="value">The value</param>
            <returns>The builder</returns>
        </member>
        <member name="T:Alis.Core.Aspect.Fluent.Words.ICreate`2">
            <summary>
                The create interface
            </summary>
        </member>
        <member name="M:Alis.Core.Aspect.Fluent.Words.ICreate`2.Create(`1)">
            <summary>
                Creates the obj
            </summary>
            <param name="obj">The obj</param>
            <returns>The</returns>
        </member>
        <member name="T:Alis.Core.Aspect.Fluent.Words.IDebug`2">
            <summary>
                The debug interface
            </summary>
        </member>
        <member name="M:Alis.Core.Aspect.Fluent.Words.IDebug`2.Debug(`1)">
            <summary>
                Debugs the value
            </summary>
            <param name="value">The value</param>
            <returns>The builder</returns>
        </member>
        <member name="T:Alis.Core.Aspect.Fluent.Words.IDelete`1">
            <summary>
                The delete interface
            </summary>
        </member>
        <member name="M:Alis.Core.Aspect.Fluent.Words.IDelete`1.Delete">
            <summary>
                Deletes this instance
            </summary>
            <returns>The</returns>
        </member>
        <member name="T:Alis.Core.Aspect.Fluent.Words.IDensity`2">
            <summary>
                The density interface
            </summary>
        </member>
        <member name="M:Alis.Core.Aspect.Fluent.Words.IDensity`2.Density(`1)">
            <summary>
                Densities the value
            </summary>
            <param name="value">The value</param>
            <returns>The builder</returns>
        </member>
        <member name="T:Alis.Core.Aspect.Fluent.Words.IDepth`2">
            <summary>
                The depth interface
            </summary>
        </member>
        <member name="M:Alis.Core.Aspect.Fluent.Words.IDepth`2.Depth(`1)">
            <summary>
                Depths the value
            </summary>
            <param name="value">The value</param>
            <returns>The builder</returns>
        </member>
        <member name="T:Alis.Core.Aspect.Fluent.Words.IDescription`2">
            <summary>
                The description interface
            </summary>
        </member>
        <member name="M:Alis.Core.Aspect.Fluent.Words.IDescription`2.Description(`1)">
            <summary>
                Descriptions the value
            </summary>
            <param name="value">The value</param>
            <returns>The builder</returns>
        </member>
        <member name="T:Alis.Core.Aspect.Fluent.Words.IFile`2">
            <summary>
                The file interface
            </summary>
        </member>
        <member name="M:Alis.Core.Aspect.Fluent.Words.IFile`2.File(`1)">
            <summary>
                Files the value
            </summary>
            <param name="value">The value</param>
            <returns>The builder</returns>
        </member>
        <member name="T:Alis.Core.Aspect.Fluent.Words.IFilePath`2">
            <summary>
                The file path interface
            </summary>
        </member>
        <member name="M:Alis.Core.Aspect.Fluent.Words.IFilePath`2.FilePath(`1)">
            <summary>
                Files the path using the specified value
            </summary>
            <param name="value">The value</param>
            <returns>The builder</returns>
        </member>
        <member name="T:Alis.Core.Aspect.Fluent.Words.IFixedRotation`2">
            <summary>
                The fixed rotation interface
            </summary>
        </member>
        <member name="M:Alis.Core.Aspect.Fluent.Words.IFixedRotation`2.FixedRotation(`1)">
            <summary>
                Fixeds the rotation using the specified value
            </summary>
            <param name="value">The value</param>
            <returns>The builder</returns>
        </member>
        <member name="T:Alis.Core.Aspect.Fluent.Words.IFriction`2">
            <summary>
                The friction interface
            </summary>
        </member>
        <member name="M:Alis.Core.Aspect.Fluent.Words.IFriction`2.Friction(`1)">
            <summary>
                Frictions the value
            </summary>
            <param name="value">The value</param>
            <returns>The builder</returns>
        </member>
        <member name="T:Alis.Core.Aspect.Fluent.Words.IGeneral`2">
            <summary>
                The general interface
            </summary>
        </member>
        <member name="M:Alis.Core.Aspect.Fluent.Words.IGeneral`2.General(`1)">
            <summary>
                Generals the value
            </summary>
            <param name="value">The value</param>
            <returns>The builder</returns>
        </member>
        <member name="T:Alis.Core.Aspect.Fluent.Words.IGraphic`2">
            <summary>
                The graphic interface
            </summary>
        </member>
        <member name="M:Alis.Core.Aspect.Fluent.Words.IGraphic`2.Graphic(`1)">
            <summary>
                Graphics the value
            </summary>
            <param name="value">The value</param>
            <returns>The builder</returns>
        </member>
        <member name="T:Alis.Core.Aspect.Fluent.Words.IGravityScale`2">
            <summary>
                The gravity scale interface
            </summary>
        </member>
        <member name="M:Alis.Core.Aspect.Fluent.Words.IGravityScale`2.GravityScale(`1)">
            <summary>
                Gravities the scale using the specified value
            </summary>
            <param name="value">The value</param>
            <returns>The builder</returns>
        </member>
        <member name="T:Alis.Core.Aspect.Fluent.Words.IHas`2">
            <summary>
                The has interface
            </summary>
        </member>
        <member name="M:Alis.Core.Aspect.Fluent.Words.IHas`2.Has(`1)">
            <summary>
                Hases the obj
            </summary>
            <param name="obj">The obj</param>
            <returns>The</returns>
        </member>
        <member name="T:Alis.Core.Aspect.Fluent.Words.IIcon`2">
            <summary>
                The icon interface
            </summary>
        </member>
        <member name="M:Alis.Core.Aspect.Fluent.Words.IIcon`2.Icon(`1)">
            <summary>
                Icons the value
            </summary>
            <param name="value">The value</param>
            <returns>The builder</returns>
        </member>
        <member name="T:Alis.Core.Aspect.Fluent.Words.IIs`3">
            <summary>
                The is interface
            </summary>
        </member>
        <member name="M:Alis.Core.Aspect.Fluent.Words.IIs`3.Is``1(`2)">
            <summary>
                Ises the value
            </summary>
            <typeparam name="T">The </typeparam>
            <param name="value">The value</param>
            <returns>The builder</returns>
        </member>
        <member name="T:Alis.Core.Aspect.Fluent.Words.IIsActive`2">
            <summary>
                The is active interface
            </summary>
        </member>
        <member name="M:Alis.Core.Aspect.Fluent.Words.IIsActive`2.IsActive(`1)">
            <summary>
                Ises the active using the specified value
            </summary>
            <param name="value">The value</param>
            <returns>The builder</returns>
        </member>
        <member name="T:Alis.Core.Aspect.Fluent.Words.IIsDynamic`2">
            <summary>
                The is dynamic interface
            </summary>
        </member>
        <member name="M:Alis.Core.Aspect.Fluent.Words.IIsDynamic`2.IsDynamic">
            <summary>
                Ises the dynamic
            </summary>
            <returns>The builder</returns>
        </member>
        <member name="M:Alis.Core.Aspect.Fluent.Words.IIsDynamic`2.IsDynamic(`1)">
            <summary>
                Ises the dynamic using the specified value
            </summary>
            <param name="value">The value</param>
            <returns>The builder</returns>
        </member>
        <member name="T:Alis.Core.Aspect.Fluent.Words.IIsStatic`2">
            <summary>
                The is static interface
            </summary>
        </member>
        <member name="M:Alis.Core.Aspect.Fluent.Words.IIsStatic`2.IsStatic">
            <summary>
                Ises the static
            </summary>
            <returns>The builder</returns>
        </member>
        <member name="M:Alis.Core.Aspect.Fluent.Words.IIsStatic`2.IsStatic(`1)">
            <summary>
                Ises the static using the specified value
            </summary>
            <param name="value">The value</param>
            <returns>The builder</returns>
        </member>
        <member name="T:Alis.Core.Aspect.Fluent.Words.IIsTrigger`2">
            <summary>
                The is trigger interface
            </summary>
        </member>
        <member name="M:Alis.Core.Aspect.Fluent.Words.IIsTrigger`2.IsTrigger">
            <summary>
                Ises the trigger
            </summary>
            <returns>The builder</returns>
        </member>
        <member name="M:Alis.Core.Aspect.Fluent.Words.IIsTrigger`2.IsTrigger(`1)">
            <summary>
                Ises the trigger using the specified value
            </summary>
            <param name="value">The value</param>
            <returns>The builder</returns>
        </member>
        <member name="T:Alis.Core.Aspect.Fluent.Words.ILinearVelocity`3">
            <summary>
                The linear velocity interface
            </summary>
        </member>
        <member name="M:Alis.Core.Aspect.Fluent.Words.ILinearVelocity`3.LinearVelocity(`1,`2)">
            <summary>
                Linears the velocity using the specified x
            </summary>
            <param name="x">The </param>
            <param name="y">The </param>
            <returns>The builder</returns>
        </member>
        <member name="T:Alis.Core.Aspect.Fluent.Words.IManager`3">
            <summary>
                The manager interface
            </summary>
        </member>
        <member name="M:Alis.Core.Aspect.Fluent.Words.IManager`3.Manager``1(`2)">
            <summary>Withes the specified value.</summary>
            <param name="value">The value.</param>
            <returns>Return that you want.</returns>
        </member>
        <member name="T:Alis.Core.Aspect.Fluent.Words.IManagerOf`3">
            <summary>
                The manager of interface
            </summary>
        </member>
        <member name="M:Alis.Core.Aspect.Fluent.Words.IManagerOf`3.ManagerOf``1(`2)">
            <summary>
                Managers the of using the specified value
            </summary>
            <typeparam name="T">The </typeparam>
            <param name="value">The value</param>
            <returns>The builder</returns>
        </member>
        <member name="T:Alis.Core.Aspect.Fluent.Words.IMass`2">
            <summary>
                The mass interface
            </summary>
        </member>
        <member name="M:Alis.Core.Aspect.Fluent.Words.IMass`2.Mass(`1)">
            <summary>
                Masses the value
            </summary>
            <param name="value">The value</param>
            <returns>The builder</returns>
        </member>
        <member name="T:Alis.Core.Aspect.Fluent.Words.IMute`2">
            <summary>
                The mute interface
            </summary>
        </member>
        <member name="M:Alis.Core.Aspect.Fluent.Words.IMute`2.Mute(`1)">
            <summary>
                Mutes the value
            </summary>
            <param name="value">The value</param>
            <returns>The builder</returns>
        </member>
        <member name="T:Alis.Core.Aspect.Fluent.Words.IName`2">
            <summary>
                The name interface
            </summary>
        </member>
        <member name="M:Alis.Core.Aspect.Fluent.Words.IName`2.Name(`1)">
            <summary>
                Names the value
            </summary>
            <param name="value">The value</param>
            <returns>The builder</returns>
        </member>
        <member name="T:Alis.Core.Aspect.Fluent.Words.IOrder`2">
            <summary>
                The order interface
            </summary>
        </member>
        <member name="M:Alis.Core.Aspect.Fluent.Words.IOrder`2.Order(`1)">
            <summary>
                Orders the value
            </summary>
            <param name="value">The value</param>
            <returns>The builder</returns>
        </member>
        <member name="T:Alis.Core.Aspect.Fluent.Words.IPlayOnAwake`2">
            <summary>
                The play on awake interface
            </summary>
        </member>
        <member name="M:Alis.Core.Aspect.Fluent.Words.IPlayOnAwake`2.PlayOnAwake(`1)">
            <summary>
                Plays the on awake using the specified value
            </summary>
            <param name="value">The value</param>
            <returns>The builder</returns>
        </member>
        <member name="T:Alis.Core.Aspect.Fluent.Words.IPosition2D`3">
            <summary>
                The position interface
            </summary>
        </member>
        <member name="M:Alis.Core.Aspect.Fluent.Words.IPosition2D`3.Position(`1,`2)">
            <summary>
                Positions the x
            </summary>
            <param name="x">The </param>
            <param name="y">The </param>
            <returns>The builder</returns>
        </member>
        <member name="T:Alis.Core.Aspect.Fluent.Words.IRelativePosition`3">
            <summary>
                The relative position interface
            </summary>
        </member>
        <member name="M:Alis.Core.Aspect.Fluent.Words.IRelativePosition`3.RelativePosition(`1,`2)">
            <summary>
                Relatives the position using the specified x
            </summary>
            <param name="x">The </param>
            <param name="y">The </param>
            <returns>The builder</returns>
        </member>
        <member name="T:Alis.Core.Aspect.Fluent.Words.IResolution`3">
            <summary>
                The resolution interface
            </summary>
        </member>
        <member name="M:Alis.Core.Aspect.Fluent.Words.IResolution`3.Resolution(`1,`2)">
            <summary>
                Resolutions the x
            </summary>
            <param name="x">The </param>
            <param name="y">The </param>
            <returns>The builder</returns>
        </member>
        <member name="T:Alis.Core.Aspect.Fluent.Words.IRestitution`2">
            <summary>
                The restitution interface
            </summary>
        </member>
        <member name="M:Alis.Core.Aspect.Fluent.Words.IRestitution`2.Restitution(`1)">
            <summary>
                Restitutions the value
            </summary>
            <param name="value">The value</param>
            <returns>The builder</returns>
        </member>
        <member name="T:Alis.Core.Aspect.Fluent.Words.IRotation`2">
            <summary>
                The rotation interface
            </summary>
        </member>
        <member name="M:Alis.Core.Aspect.Fluent.Words.IRotation`2.Rotation(`1)">
            <summary>
                Rotations the angle
            </summary>
            <param name="angle">The angle</param>
            <returns>The builder</returns>
        </member>
        <member name="T:Alis.Core.Aspect.Fluent.Words.IRun">
            <summary>
                The run interface
            </summary>
        </member>
        <member name="M:Alis.Core.Aspect.Fluent.Words.IRun.Run">
            <summary>
                Runs this instance
            </summary>
        </member>
        <member name="T:Alis.Core.Aspect.Fluent.Words.IScale2D`3">
            <summary>
                The scale interface
            </summary>
        </member>
        <member name="M:Alis.Core.Aspect.Fluent.Words.IScale2D`3.Scale(`1,`2)">
            <summary>
                Scales the x
            </summary>
            <param name="x">The </param>
            <param name="y">The </param>
            <returns>The builder</returns>
        </member>
        <member name="T:Alis.Core.Aspect.Fluent.Words.IScreenMode`2">
            <summary>
                The screen mode interface
            </summary>
        </member>
        <member name="M:Alis.Core.Aspect.Fluent.Words.IScreenMode`2.ScreenMode(`1)">
            <summary>
                Screens the mode using the specified value
            </summary>
            <param name="value">The value</param>
            <returns>The builder</returns>
        </member>
        <member name="T:Alis.Core.Aspect.Fluent.Words.ISet`3">
            <summary>
                The set interface
            </summary>
        </member>
        <member name="M:Alis.Core.Aspect.Fluent.Words.ISet`3.Set``1(`2)">
            <summary>
                Sets the value
            </summary>
            <typeparam name="T">The </typeparam>
            <param name="value">The value</param>
            <returns>The builder</returns>
        </member>
        <member name="T:Alis.Core.Aspect.Fluent.Words.ISetAudioClip`2">
            <summary>
                The set audio clip interface
            </summary>
        </member>
        <member name="M:Alis.Core.Aspect.Fluent.Words.ISetAudioClip`2.SetAudioClip(`1)">
            <summary>
                Sets the audio clip using the specified value
            </summary>
            <param name="value">The value</param>
            <returns>The builder</returns>
        </member>
        <member name="T:Alis.Core.Aspect.Fluent.Words.ISetMax`3">
            <summary>
                The set max interface
            </summary>
        </member>
        <member name="M:Alis.Core.Aspect.Fluent.Words.ISetMax`3.SetMax``1(`2)">
            <summary>
                Sets the max using the specified value
            </summary>
            <typeparam name="T">The </typeparam>
            <param name="value">The value</param>
            <returns>The builder</returns>
        </member>
        <member name="T:Alis.Core.Aspect.Fluent.Words.ISetTexture`2">
            <summary>
                The texture interface
            </summary>
        </member>
        <member name="M:Alis.Core.Aspect.Fluent.Words.ISetTexture`2.SetTexture(`1)">
            <summary>
                Textures the value
            </summary>
            <param name="value">The value</param>
            <returns>The builder</returns>
        </member>
        <member name="T:Alis.Core.Aspect.Fluent.Words.ISettings`2">
            <summary>
                The settings interface
            </summary>
        </member>
        <member name="M:Alis.Core.Aspect.Fluent.Words.ISettings`2.Settings(`1)">
            <summary>
                Settingses the value
            </summary>
            <param name="value">The value</param>
            <returns>The builder</returns>
        </member>
        <member name="T:Alis.Core.Aspect.Fluent.Words.ISize`3">
            <summary>
                The size interface
            </summary>
        </member>
        <member name="M:Alis.Core.Aspect.Fluent.Words.ISize`3.Size(`1,`2)">
            <summary>
                Sizes the x
            </summary>
            <param name="x">The </param>
            <param name="y">The </param>
            <returns>The builder</returns>
        </member>
        <member name="T:Alis.Core.Aspect.Fluent.Words.ISpeed`2">
            <summary>
                The speed interface
            </summary>
        </member>
        <member name="M:Alis.Core.Aspect.Fluent.Words.ISpeed`2.Speed(`1)">
            <summary>
                Speeds the value
            </summary>
            <param name="value">The value</param>
            <returns>The builder</returns>
        </member>
        <member name="T:Alis.Core.Aspect.Fluent.Words.ISplashScreen`2">
            <summary>
                The splash screen interface
            </summary>
        </member>
        <member name="M:Alis.Core.Aspect.Fluent.Words.ISplashScreen`2.SplashScreen(`1)">
            <summary>
                Splashes the screen using the specified value
            </summary>
            <param name="value">The value</param>
            <returns>The builder</returns>
        </member>
        <member name="T:Alis.Core.Aspect.Fluent.Words.IStyle`2">
            <summary>
                The style interface
            </summary>
        </member>
        <member name="M:Alis.Core.Aspect.Fluent.Words.IStyle`2.Style(`1)">
            <summary>
                Styles the value
            </summary>
            <param name="value">The value</param>
            <returns>The builder</returns>
        </member>
        <member name="T:Alis.Core.Aspect.Fluent.Words.ITime`2">
            <summary>
                The time interface
            </summary>
        </member>
        <member name="M:Alis.Core.Aspect.Fluent.Words.ITime`2.Time(`1)">
            <summary>
                Times the value
            </summary>
            <param name="value">The value</param>
            <returns>The builder</returns>
        </member>
        <member name="T:Alis.Core.Aspect.Fluent.Words.ITransform`2">
            <summary>
                The transform interface
            </summary>
        </member>
        <member name="M:Alis.Core.Aspect.Fluent.Words.ITransform`2.Transform(`1)">
            <summary>
                Transforms the value
            </summary>
            <param name="value">The value</param>
            <returns>The builder</returns>
        </member>
        <member name="T:Alis.Core.Aspect.Fluent.Words.IUpdate`2">
            <summary>
                The update interface
            </summary>
        </member>
        <member name="M:Alis.Core.Aspect.Fluent.Words.IUpdate`2.Update(`1)">
            <summary>
                Updates the obj
            </summary>
            <param name="obj">The obj</param>
            <returns>The</returns>
        </member>
        <member name="T:Alis.Core.Aspect.Fluent.Words.IVolume`2">
            <summary>
                The volume interface
            </summary>
        </member>
        <member name="M:Alis.Core.Aspect.Fluent.Words.IVolume`2.Volume(`1)">
            <summary>
                Volumes the value
            </summary>
            <param name="value">The value</param>
            <returns>The builder</returns>
        </member>
        <member name="T:Alis.Core.Aspect.Fluent.Words.IWhere`2">
            <summary>
                The where interface
            </summary>
        </member>
        <member name="M:Alis.Core.Aspect.Fluent.Words.IWhere`2.Where(`1)">
            <summary>Wheres the specified value.</summary>
            <param name="value">The value.</param>
            <returns>
                <br />
            </returns>
        </member>
        <member name="T:Alis.Core.Aspect.Fluent.Words.IWindow`2">
            <summary>
                The window interface
            </summary>
        </member>
        <member name="M:Alis.Core.Aspect.Fluent.Words.IWindow`2.Window(`1)">
            <summary>
                Windows the value
            </summary>
            <param name="value">The value</param>
            <returns>The builder</returns>
        </member>
        <member name="T:Alis.Core.Aspect.Fluent.Words.IWith`3">
            <summary>
                Simple comment
            </summary>
            <typeparam name="TBuilder">the builder</typeparam>
            <typeparam name="TArgument">the argument</typeparam>
            <typeparam name="TType"></typeparam>
        </member>
        <member name="M:Alis.Core.Aspect.Fluent.Words.IWith`3.With``1(`2)">
            <summary>Withes the specified value.</summary>
            <param name="value">The value.</param>
            <returns>Return that you want.</returns>
        </member>
        <member name="T:Alis.Core.Aspect.Fluent.Words.IWithName`2">
            <summary>Define the word "Name" </summary>
            <typeparam name="TBuilder">The type of the uilder.</typeparam>
            <typeparam name="TArgument">The type of the rgument.</typeparam>
        </member>
        <member name="M:Alis.Core.Aspect.Fluent.Words.IWithName`2.WithName(`1)">
            <summary>Withes the name.</summary>
            <param name="value">The value.</param>
            <returns>Return the value that you want.</returns>
        </member>
        <member name="T:Alis.Core.Aspect.Fluent.Words.IWithTag`2">
            <summary>
                Define the word "Tag"
            </summary>
            <typeparam name="TBuilder">The type of the uilder.</typeparam>
            <typeparam name="TArgument">The type of the rgument.</typeparam>
        </member>
        <member name="M:Alis.Core.Aspect.Fluent.Words.IWithTag`2.WithTag(`1)">
            <summary>Withes the tag.</summary>
            <param name="value">The value.</param>
            <returns>return the object that you want.</returns>
        </member>
    </members>
</doc>
=======
<?xml version="1.0"?>
<doc>
    <assembly>
        <name>Alis.Core.Aspect.Fluent</name>
    </assembly>
    <members>
        <member name="T:Alis.Core.Aspect.Fluent.IBuild`1">
            <summary>
                The build interface
            </summary>
        </member>
        <member name="M:Alis.Core.Aspect.Fluent.IBuild`1.Build">
            <summary>
                Builds this instance
            </summary>
            <returns>The origin</returns>
        </member>
        <member name="T:Alis.Core.Aspect.Fluent.IBuilder`1">
            <summary>
                The builder interface
            </summary>
        </member>
        <member name="M:Alis.Core.Aspect.Fluent.IBuilder`1.Builder">
            <summary>
                Builders
            </summary>
            <returns>The</returns>
        </member>
        <member name="M:Alis.Core.Aspect.Fluent.IBuilder`1.Builder``1">
            <summary>
                Builder static
            </summary>
            <returns></returns>
        </member>
        <member name="T:Alis.Core.Aspect.Fluent.Words.IAdd`3">
            <summary>
                The add interface
            </summary>
        </member>
        <member name="M:Alis.Core.Aspect.Fluent.Words.IAdd`3.Add``1(`2)">
            <summary>
                Adds the value
            </summary>
            <typeparam name="T">The </typeparam>
            <param name="value">The value</param>
            <returns>The builder</returns>
        </member>
        <member name="T:Alis.Core.Aspect.Fluent.Words.IAddAnimation`2">
            <summary>
                The add animation interface
            </summary>
        </member>
        <member name="M:Alis.Core.Aspect.Fluent.Words.IAddAnimation`2.AddAnimation(`1)">
            <summary>
                Adds the animation using the specified value
            </summary>
            <param name="value">The value</param>
            <returns>The builder</returns>
        </member>
        <member name="T:Alis.Core.Aspect.Fluent.Words.IAddComponent`2">
            <summary>
                The add component class
            </summary>
        </member>
        <member name="M:Alis.Core.Aspect.Fluent.Words.IAddComponent`2.AddComponent``1(System.Func{``0,`1})">
            <summary>
                Adds the component using the specified value
            </summary>
            <typeparam name="T">The </typeparam>
            <param name="value">The value</param>
            <returns>The builder</returns>
        </member>
        <member name="M:Alis.Core.Aspect.Fluent.Words.IAddComponent`2.AddComponent``1(``0)">
            <summary>
                Adds the component using the specified value
            </summary>
            <typeparam name="T">The </typeparam>
            <param name="value">The value</param>
            <returns>The builder</returns>
        </member>
        <member name="T:Alis.Core.Aspect.Fluent.Words.IAddFrame`2">
            <summary>
                The add frame interface
            </summary>
        </member>
        <member name="M:Alis.Core.Aspect.Fluent.Words.IAddFrame`2.AddFrame(`1)">
            <summary>
                Adds the frame using the specified value
            </summary>
            <param name="value">The value</param>
            <returns>The builder</returns>
        </member>
        <member name="T:Alis.Core.Aspect.Fluent.Words.IAngularVelocity`2">
            <summary>
            The angular velocity interface
            </summary>
        </member>
        <member name="M:Alis.Core.Aspect.Fluent.Words.IAngularVelocity`2.AngularVelocity(`1)">
            <summary>
            Angular the velocity using the specified value
            </summary>
            <param name="value">The value</param>
            <returns>The builder</returns>
        </member>
        <member name="T:Alis.Core.Aspect.Fluent.Words.IAudio`2">
            <summary>
                The audio interface
            </summary>
        </member>
        <member name="M:Alis.Core.Aspect.Fluent.Words.IAudio`2.Audio(`1)">
            <summary>
                Audioes the value
            </summary>
            <param name="value">The value</param>
            <returns>The builder</returns>
        </member>
        <member name="T:Alis.Core.Aspect.Fluent.Words.IAuthor`2">
            <summary>
                The author interface
            </summary>
        </member>
        <member name="M:Alis.Core.Aspect.Fluent.Words.IAuthor`2.Author(`1)">
            <summary>
                Authors the value
            </summary>
            <param name="value">The value</param>
            <returns>The builder</returns>
        </member>
        <member name="T:Alis.Core.Aspect.Fluent.Words.IAutoTilling`2">
            <summary>
                The auto tilling interface
            </summary>
        </member>
        <member name="M:Alis.Core.Aspect.Fluent.Words.IAutoTilling`2.AutoTilling(`1)">
            <summary>
                Autoes the tilling using the specified value
            </summary>
            <param name="value">The value</param>
            <returns>The builder</returns>
        </member>
        <member name="T:Alis.Core.Aspect.Fluent.Words.IBackground`2">
            <summary>
                The background interface
            </summary>
        </member>
        <member name="M:Alis.Core.Aspect.Fluent.Words.IBackground`2.Background(`1)">
            <summary>
                Backgrounds the value
            </summary>
            <param name="value">The value</param>
            <returns>The builder</returns>
        </member>
        <member name="T:Alis.Core.Aspect.Fluent.Words.IBodyType`2">
            <summary>
                The body type interface
            </summary>
        </member>
        <member name="M:Alis.Core.Aspect.Fluent.Words.IBodyType`2.BodyType(`1)">
            <summary>
                Bodies the type using the specified value
            </summary>
            <param name="value">The value</param>
            <returns>The builder</returns>
        </member>
        <member name="T:Alis.Core.Aspect.Fluent.Words.IConfiguration`2">
            <summary>
                The configuration interface
            </summary>
        </member>
        <member name="M:Alis.Core.Aspect.Fluent.Words.IConfiguration`2.Configuration(`1)">
            <summary>
                Configurations the value
            </summary>
            <param name="value">The value</param>
            <returns>The builder</returns>
        </member>
        <member name="T:Alis.Core.Aspect.Fluent.Words.ICreate`2">
            <summary>
                The create interface
            </summary>
        </member>
        <member name="M:Alis.Core.Aspect.Fluent.Words.ICreate`2.Create(`1)">
            <summary>
                Creates the obj
            </summary>
            <param name="obj">The obj</param>
            <returns>The</returns>
        </member>
        <member name="T:Alis.Core.Aspect.Fluent.Words.IDebug`2">
            <summary>
                The debug interface
            </summary>
        </member>
        <member name="M:Alis.Core.Aspect.Fluent.Words.IDebug`2.Debug(`1)">
            <summary>
                Debugs the value
            </summary>
            <param name="value">The value</param>
            <returns>The builder</returns>
        </member>
        <member name="T:Alis.Core.Aspect.Fluent.Words.IDelete`1">
            <summary>
                The delete interface
            </summary>
        </member>
        <member name="M:Alis.Core.Aspect.Fluent.Words.IDelete`1.Delete">
            <summary>
                Deletes this instance
            </summary>
            <returns>The</returns>
        </member>
        <member name="T:Alis.Core.Aspect.Fluent.Words.IDensity`2">
            <summary>
                The density interface
            </summary>
        </member>
        <member name="M:Alis.Core.Aspect.Fluent.Words.IDensity`2.Density(`1)">
            <summary>
                Densities the value
            </summary>
            <param name="value">The value</param>
            <returns>The builder</returns>
        </member>
        <member name="T:Alis.Core.Aspect.Fluent.Words.IDepth`2">
            <summary>
                The depth interface
            </summary>
        </member>
        <member name="M:Alis.Core.Aspect.Fluent.Words.IDepth`2.Depth(`1)">
            <summary>
                Depths the value
            </summary>
            <param name="value">The value</param>
            <returns>The builder</returns>
        </member>
        <member name="T:Alis.Core.Aspect.Fluent.Words.IDescription`2">
            <summary>
                The description interface
            </summary>
        </member>
        <member name="M:Alis.Core.Aspect.Fluent.Words.IDescription`2.Description(`1)">
            <summary>
                Descriptions the value
            </summary>
            <param name="value">The value</param>
            <returns>The builder</returns>
        </member>
        <member name="T:Alis.Core.Aspect.Fluent.Words.IFile`2">
            <summary>
                The file interface
            </summary>
        </member>
        <member name="M:Alis.Core.Aspect.Fluent.Words.IFile`2.File(`1)">
            <summary>
                Files the value
            </summary>
            <param name="value">The value</param>
            <returns>The builder</returns>
        </member>
        <member name="T:Alis.Core.Aspect.Fluent.Words.IFilePath`2">
            <summary>
                The file path interface
            </summary>
        </member>
        <member name="M:Alis.Core.Aspect.Fluent.Words.IFilePath`2.FilePath(`1)">
            <summary>
                Files the path using the specified value
            </summary>
            <param name="value">The value</param>
            <returns>The builder</returns>
        </member>
        <member name="T:Alis.Core.Aspect.Fluent.Words.IFixedRotation`2">
            <summary>
                The fixed rotation interface
            </summary>
        </member>
        <member name="M:Alis.Core.Aspect.Fluent.Words.IFixedRotation`2.FixedRotation(`1)">
            <summary>
                Fixeds the rotation using the specified value
            </summary>
            <param name="value">The value</param>
            <returns>The builder</returns>
        </member>
        <member name="T:Alis.Core.Aspect.Fluent.Words.IFriction`2">
            <summary>
                The friction interface
            </summary>
        </member>
        <member name="M:Alis.Core.Aspect.Fluent.Words.IFriction`2.Friction(`1)">
            <summary>
                Frictions the value
            </summary>
            <param name="value">The value</param>
            <returns>The builder</returns>
        </member>
        <member name="T:Alis.Core.Aspect.Fluent.Words.IGeneral`2">
            <summary>
                The general interface
            </summary>
        </member>
        <member name="M:Alis.Core.Aspect.Fluent.Words.IGeneral`2.General(`1)">
            <summary>
                Generals the value
            </summary>
            <param name="value">The value</param>
            <returns>The builder</returns>
        </member>
        <member name="T:Alis.Core.Aspect.Fluent.Words.IGraphic`2">
            <summary>
                The graphic interface
            </summary>
        </member>
        <member name="M:Alis.Core.Aspect.Fluent.Words.IGraphic`2.Graphic(`1)">
            <summary>
                Graphics the value
            </summary>
            <param name="value">The value</param>
            <returns>The builder</returns>
        </member>
        <member name="T:Alis.Core.Aspect.Fluent.Words.IGravity`3">
            <summary>
            The gravity interface
            </summary>
        </member>
        <member name="M:Alis.Core.Aspect.Fluent.Words.IGravity`3.Gravity(`1,`2)">
            <summary>
            Gravities the x
            </summary>
            <param name="x">The </param>
            <param name="y">The </param>
            <returns>The builder</returns>
        </member>
        <member name="T:Alis.Core.Aspect.Fluent.Words.IGravityScale`2">
            <summary>
                The gravity scale interface
            </summary>
        </member>
        <member name="M:Alis.Core.Aspect.Fluent.Words.IGravityScale`2.GravityScale(`1)">
            <summary>
                Gravities the scale using the specified value
            </summary>
            <param name="value">The value</param>
            <returns>The builder</returns>
        </member>
        <member name="T:Alis.Core.Aspect.Fluent.Words.IHas`2">
            <summary>
                The has interface
            </summary>
        </member>
        <member name="M:Alis.Core.Aspect.Fluent.Words.IHas`2.Has(`1)">
            <summary>
                Hases the obj
            </summary>
            <param name="obj">The obj</param>
            <returns>The</returns>
        </member>
        <member name="T:Alis.Core.Aspect.Fluent.Words.IIcon`2">
            <summary>
                The icon interface
            </summary>
        </member>
        <member name="M:Alis.Core.Aspect.Fluent.Words.IIcon`2.Icon(`1)">
            <summary>
                Icons the value
            </summary>
            <param name="value">The value</param>
            <returns>The builder</returns>
        </member>
        <member name="T:Alis.Core.Aspect.Fluent.Words.IIs`3">
            <summary>
                The is interface
            </summary>
        </member>
        <member name="M:Alis.Core.Aspect.Fluent.Words.IIs`3.Is``1(`2)">
            <summary>
                Ises the value
            </summary>
            <typeparam name="T">The </typeparam>
            <param name="value">The value</param>
            <returns>The builder</returns>
        </member>
        <member name="T:Alis.Core.Aspect.Fluent.Words.IIsActive`2">
            <summary>
                The is active interface
            </summary>
        </member>
        <member name="M:Alis.Core.Aspect.Fluent.Words.IIsActive`2.IsActive(`1)">
            <summary>
                Ises the active using the specified value
            </summary>
            <param name="value">The value</param>
            <returns>The builder</returns>
        </member>
        <member name="T:Alis.Core.Aspect.Fluent.Words.IIsDynamic`2">
            <summary>
                The is dynamic interface
            </summary>
        </member>
        <member name="M:Alis.Core.Aspect.Fluent.Words.IIsDynamic`2.IsDynamic">
            <summary>
                Ises the dynamic
            </summary>
            <returns>The builder</returns>
        </member>
        <member name="M:Alis.Core.Aspect.Fluent.Words.IIsDynamic`2.IsDynamic(`1)">
            <summary>
                Ises the dynamic using the specified value
            </summary>
            <param name="value">The value</param>
            <returns>The builder</returns>
        </member>
        <member name="T:Alis.Core.Aspect.Fluent.Words.IIsStatic`2">
            <summary>
                The is static interface
            </summary>
        </member>
        <member name="M:Alis.Core.Aspect.Fluent.Words.IIsStatic`2.IsStatic">
            <summary>
                Ises the static
            </summary>
            <returns>The builder</returns>
        </member>
        <member name="M:Alis.Core.Aspect.Fluent.Words.IIsStatic`2.IsStatic(`1)">
            <summary>
                Ises the static using the specified value
            </summary>
            <param name="value">The value</param>
            <returns>The builder</returns>
        </member>
        <member name="T:Alis.Core.Aspect.Fluent.Words.IIsTrigger`2">
            <summary>
                The is trigger interface
            </summary>
        </member>
        <member name="M:Alis.Core.Aspect.Fluent.Words.IIsTrigger`2.IsTrigger">
            <summary>
                Ises the trigger
            </summary>
            <returns>The builder</returns>
        </member>
        <member name="M:Alis.Core.Aspect.Fluent.Words.IIsTrigger`2.IsTrigger(`1)">
            <summary>
                Ises the trigger using the specified value
            </summary>
            <param name="value">The value</param>
            <returns>The builder</returns>
        </member>
        <member name="T:Alis.Core.Aspect.Fluent.Words.ILinearVelocity`3">
            <summary>
                The linear velocity interface
            </summary>
        </member>
        <member name="M:Alis.Core.Aspect.Fluent.Words.ILinearVelocity`3.LinearVelocity(`1,`2)">
            <summary>
                Linears the velocity using the specified x
            </summary>
            <param name="x">The </param>
            <param name="y">The </param>
            <returns>The builder</returns>
        </member>
        <member name="T:Alis.Core.Aspect.Fluent.Words.IManager`3">
            <summary>
                The manager interface
            </summary>
        </member>
        <member name="M:Alis.Core.Aspect.Fluent.Words.IManager`3.Manager``1(`2)">
            <summary>Withes the specified value.</summary>
            <param name="value">The value.</param>
            <returns>Return that you want.</returns>
        </member>
        <member name="T:Alis.Core.Aspect.Fluent.Words.IManagerOf`3">
            <summary>
                The manager of interface
            </summary>
        </member>
        <member name="M:Alis.Core.Aspect.Fluent.Words.IManagerOf`3.ManagerOf``1(`2)">
            <summary>
                Managers the of using the specified value
            </summary>
            <typeparam name="T">The </typeparam>
            <param name="value">The value</param>
            <returns>The builder</returns>
        </member>
        <member name="T:Alis.Core.Aspect.Fluent.Words.IMass`2">
            <summary>
                The mass interface
            </summary>
        </member>
        <member name="M:Alis.Core.Aspect.Fluent.Words.IMass`2.Mass(`1)">
            <summary>
                Masses the value
            </summary>
            <param name="value">The value</param>
            <returns>The builder</returns>
        </member>
        <member name="T:Alis.Core.Aspect.Fluent.Words.IMute`2">
            <summary>
                The mute interface
            </summary>
        </member>
        <member name="M:Alis.Core.Aspect.Fluent.Words.IMute`2.Mute(`1)">
            <summary>
                Mutes the value
            </summary>
            <param name="value">The value</param>
            <returns>The builder</returns>
        </member>
        <member name="T:Alis.Core.Aspect.Fluent.Words.IName`2">
            <summary>
                The name interface
            </summary>
        </member>
        <member name="M:Alis.Core.Aspect.Fluent.Words.IName`2.Name(`1)">
            <summary>
                Names the value
            </summary>
            <param name="value">The value</param>
            <returns>The builder</returns>
        </member>
        <member name="T:Alis.Core.Aspect.Fluent.Words.IOrder`2">
            <summary>
                The order interface
            </summary>
        </member>
        <member name="M:Alis.Core.Aspect.Fluent.Words.IOrder`2.Order(`1)">
            <summary>
                Orders the value
            </summary>
            <param name="value">The value</param>
            <returns>The builder</returns>
        </member>
        <member name="T:Alis.Core.Aspect.Fluent.Words.IPhysic`2">
            <summary>
            The physic interface
            </summary>
        </member>
        <member name="M:Alis.Core.Aspect.Fluent.Words.IPhysic`2.Physic(`1)">
            <summary>
            Physics the value
            </summary>
            <param name="value">The value</param>
            <returns>The builder</returns>
        </member>
        <member name="T:Alis.Core.Aspect.Fluent.Words.IPlayOnAwake`2">
            <summary>
                The play on awake interface
            </summary>
        </member>
        <member name="M:Alis.Core.Aspect.Fluent.Words.IPlayOnAwake`2.PlayOnAwake(`1)">
            <summary>
                Plays the on awake using the specified value
            </summary>
            <param name="value">The value</param>
            <returns>The builder</returns>
        </member>
        <member name="T:Alis.Core.Aspect.Fluent.Words.IPosition2D`3">
            <summary>
                The position interface
            </summary>
        </member>
        <member name="M:Alis.Core.Aspect.Fluent.Words.IPosition2D`3.Position(`1,`2)">
            <summary>
                Positions the x
            </summary>
            <param name="x">The </param>
            <param name="y">The </param>
            <returns>The builder</returns>
        </member>
        <member name="T:Alis.Core.Aspect.Fluent.Words.IRelativePosition`3">
            <summary>
                The relative position interface
            </summary>
        </member>
        <member name="M:Alis.Core.Aspect.Fluent.Words.IRelativePosition`3.RelativePosition(`1,`2)">
            <summary>
                Relatives the position using the specified x
            </summary>
            <param name="x">The </param>
            <param name="y">The </param>
            <returns>The builder</returns>
        </member>
        <member name="T:Alis.Core.Aspect.Fluent.Words.IResolution`3">
            <summary>
                The resolution interface
            </summary>
        </member>
        <member name="M:Alis.Core.Aspect.Fluent.Words.IResolution`3.Resolution(`1,`2)">
            <summary>
                Resolutions the x
            </summary>
            <param name="x">The </param>
            <param name="y">The </param>
            <returns>The builder</returns>
        </member>
        <member name="T:Alis.Core.Aspect.Fluent.Words.IRestitution`2">
            <summary>
                The restitution interface
            </summary>
        </member>
        <member name="M:Alis.Core.Aspect.Fluent.Words.IRestitution`2.Restitution(`1)">
            <summary>
                Restitutions the value
            </summary>
            <param name="value">The value</param>
            <returns>The builder</returns>
        </member>
        <member name="T:Alis.Core.Aspect.Fluent.Words.IRotation`2">
            <summary>
                The rotation interface
            </summary>
        </member>
        <member name="M:Alis.Core.Aspect.Fluent.Words.IRotation`2.Rotation(`1)">
            <summary>
                Rotations the angle
            </summary>
            <param name="angle">The angle</param>
            <returns>The builder</returns>
        </member>
        <member name="T:Alis.Core.Aspect.Fluent.Words.IRun">
            <summary>
                The run interface
            </summary>
        </member>
        <member name="M:Alis.Core.Aspect.Fluent.Words.IRun.Run">
            <summary>
                Runs this instance
            </summary>
        </member>
        <member name="T:Alis.Core.Aspect.Fluent.Words.IScale2D`3">
            <summary>
                The scale interface
            </summary>
        </member>
        <member name="M:Alis.Core.Aspect.Fluent.Words.IScale2D`3.Scale(`1,`2)">
            <summary>
                Scales the x
            </summary>
            <param name="x">The </param>
            <param name="y">The </param>
            <returns>The builder</returns>
        </member>
        <member name="T:Alis.Core.Aspect.Fluent.Words.IScreenMode`2">
            <summary>
                The screen mode interface
            </summary>
        </member>
        <member name="M:Alis.Core.Aspect.Fluent.Words.IScreenMode`2.ScreenMode(`1)">
            <summary>
                Screens the mode using the specified value
            </summary>
            <param name="value">The value</param>
            <returns>The builder</returns>
        </member>
        <member name="T:Alis.Core.Aspect.Fluent.Words.ISet`3">
            <summary>
                The set interface
            </summary>
        </member>
        <member name="M:Alis.Core.Aspect.Fluent.Words.ISet`3.Set``1(`2)">
            <summary>
                Sets the value
            </summary>
            <typeparam name="T">The </typeparam>
            <param name="value">The value</param>
            <returns>The builder</returns>
        </member>
        <member name="T:Alis.Core.Aspect.Fluent.Words.ISetAudioClip`2">
            <summary>
                The set audio clip interface
            </summary>
        </member>
        <member name="M:Alis.Core.Aspect.Fluent.Words.ISetAudioClip`2.SetAudioClip(`1)">
            <summary>
                Sets the audio clip using the specified value
            </summary>
            <param name="value">The value</param>
            <returns>The builder</returns>
        </member>
        <member name="T:Alis.Core.Aspect.Fluent.Words.ISetMax`3">
            <summary>
                The set max interface
            </summary>
        </member>
        <member name="M:Alis.Core.Aspect.Fluent.Words.ISetMax`3.SetMax``1(`2)">
            <summary>
                Sets the max using the specified value
            </summary>
            <typeparam name="T">The </typeparam>
            <param name="value">The value</param>
            <returns>The builder</returns>
        </member>
        <member name="T:Alis.Core.Aspect.Fluent.Words.ISetTexture`2">
            <summary>
                The texture interface
            </summary>
        </member>
        <member name="M:Alis.Core.Aspect.Fluent.Words.ISetTexture`2.SetTexture(`1)">
            <summary>
                Textures the value
            </summary>
            <param name="value">The value</param>
            <returns>The builder</returns>
        </member>
        <member name="T:Alis.Core.Aspect.Fluent.Words.ISettings`2">
            <summary>
                The settings interface
            </summary>
        </member>
        <member name="M:Alis.Core.Aspect.Fluent.Words.ISettings`2.Settings(`1)">
            <summary>
                Settingses the value
            </summary>
            <param name="value">The value</param>
            <returns>The builder</returns>
        </member>
        <member name="T:Alis.Core.Aspect.Fluent.Words.ISize`3">
            <summary>
                The size interface
            </summary>
        </member>
        <member name="M:Alis.Core.Aspect.Fluent.Words.ISize`3.Size(`1,`2)">
            <summary>
                Sizes the x
            </summary>
            <param name="x">The </param>
            <param name="y">The </param>
            <returns>The builder</returns>
        </member>
        <member name="T:Alis.Core.Aspect.Fluent.Words.ISpeed`2">
            <summary>
                The speed interface
            </summary>
        </member>
        <member name="M:Alis.Core.Aspect.Fluent.Words.ISpeed`2.Speed(`1)">
            <summary>
                Speeds the value
            </summary>
            <param name="value">The value</param>
            <returns>The builder</returns>
        </member>
        <member name="T:Alis.Core.Aspect.Fluent.Words.ISplashScreen`2">
            <summary>
                The splash screen interface
            </summary>
        </member>
        <member name="M:Alis.Core.Aspect.Fluent.Words.ISplashScreen`2.SplashScreen(`1)">
            <summary>
                Splashes the screen using the specified value
            </summary>
            <param name="value">The value</param>
            <returns>The builder</returns>
        </member>
        <member name="T:Alis.Core.Aspect.Fluent.Words.IStyle`2">
            <summary>
                The style interface
            </summary>
        </member>
        <member name="M:Alis.Core.Aspect.Fluent.Words.IStyle`2.Style(`1)">
            <summary>
                Styles the value
            </summary>
            <param name="value">The value</param>
            <returns>The builder</returns>
        </member>
        <member name="T:Alis.Core.Aspect.Fluent.Words.ITime`2">
            <summary>
                The time interface
            </summary>
        </member>
        <member name="M:Alis.Core.Aspect.Fluent.Words.ITime`2.Time(`1)">
            <summary>
                Times the value
            </summary>
            <param name="value">The value</param>
            <returns>The builder</returns>
        </member>
        <member name="T:Alis.Core.Aspect.Fluent.Words.ITransform`2">
            <summary>
                The transform interface
            </summary>
        </member>
        <member name="M:Alis.Core.Aspect.Fluent.Words.ITransform`2.Transform(`1)">
            <summary>
                Transforms the value
            </summary>
            <param name="value">The value</param>
            <returns>The builder</returns>
        </member>
        <member name="T:Alis.Core.Aspect.Fluent.Words.IUpdate`2">
            <summary>
                The update interface
            </summary>
        </member>
        <member name="M:Alis.Core.Aspect.Fluent.Words.IUpdate`2.Update(`1)">
            <summary>
                Updates the obj
            </summary>
            <param name="obj">The obj</param>
            <returns>The</returns>
        </member>
        <member name="T:Alis.Core.Aspect.Fluent.Words.IVolume`2">
            <summary>
                The volume interface
            </summary>
        </member>
        <member name="M:Alis.Core.Aspect.Fluent.Words.IVolume`2.Volume(`1)">
            <summary>
                Volumes the value
            </summary>
            <param name="value">The value</param>
            <returns>The builder</returns>
        </member>
        <member name="T:Alis.Core.Aspect.Fluent.Words.IWhere`2">
            <summary>
                The where interface
            </summary>
        </member>
        <member name="M:Alis.Core.Aspect.Fluent.Words.IWhere`2.Where(`1)">
            <summary>Wheres the specified value.</summary>
            <param name="value">The value.</param>
            <returns>
                <br />
            </returns>
        </member>
        <member name="T:Alis.Core.Aspect.Fluent.Words.IWindow`2">
            <summary>
                The window interface
            </summary>
        </member>
        <member name="M:Alis.Core.Aspect.Fluent.Words.IWindow`2.Window(`1)">
            <summary>
                Windows the value
            </summary>
            <param name="value">The value</param>
            <returns>The builder</returns>
        </member>
        <member name="T:Alis.Core.Aspect.Fluent.Words.IWith`3">
            <summary>
                Simple comment
            </summary>
            <typeparam name="TBuilder">the builder</typeparam>
            <typeparam name="TArgument">the argument</typeparam>
            <typeparam name="TType"></typeparam>
        </member>
        <member name="M:Alis.Core.Aspect.Fluent.Words.IWith`3.With``1(`2)">
            <summary>Withes the specified value.</summary>
            <param name="value">The value.</param>
            <returns>Return that you want.</returns>
        </member>
        <member name="T:Alis.Core.Aspect.Fluent.Words.IWithName`2">
            <summary>Define the word "Name" </summary>
            <typeparam name="TBuilder">The type of the uilder.</typeparam>
            <typeparam name="TArgument">The type of the rgument.</typeparam>
        </member>
        <member name="M:Alis.Core.Aspect.Fluent.Words.IWithName`2.WithName(`1)">
            <summary>Withes the name.</summary>
            <param name="value">The value.</param>
            <returns>Return the value that you want.</returns>
        </member>
        <member name="T:Alis.Core.Aspect.Fluent.Words.IWithTag`2">
            <summary>
                Define the word "Tag"
            </summary>
            <typeparam name="TBuilder">The type of the uilder.</typeparam>
            <typeparam name="TArgument">The type of the rgument.</typeparam>
        </member>
        <member name="M:Alis.Core.Aspect.Fluent.Words.IWithTag`2.WithTag(`1)">
            <summary>Withes the tag.</summary>
            <param name="value">The value.</param>
            <returns>return the object that you want.</returns>
        </member>
    </members>
</doc>
>>>>>>> 70f2881e
<|MERGE_RESOLUTION|>--- conflicted
+++ resolved
@@ -1,4 +1,3 @@
-<<<<<<< HEAD
 <?xml version="1.0"?>
 <doc>
     <assembly>
@@ -91,6 +90,18 @@
             <param name="value">The value</param>
             <returns>The builder</returns>
         </member>
+        <member name="T:Alis.Core.Aspect.Fluent.Words.IAngularVelocity`2">
+            <summary>
+            The angular velocity interface
+            </summary>
+        </member>
+        <member name="M:Alis.Core.Aspect.Fluent.Words.IAngularVelocity`2.AngularVelocity(`1)">
+            <summary>
+            Angular the velocity using the specified value
+            </summary>
+            <param name="value">The value</param>
+            <returns>The builder</returns>
+        </member>
         <member name="T:Alis.Core.Aspect.Fluent.Words.IAudio`2">
             <summary>
                 The audio interface
@@ -304,6 +315,19 @@
                 Graphics the value
             </summary>
             <param name="value">The value</param>
+            <returns>The builder</returns>
+        </member>
+        <member name="T:Alis.Core.Aspect.Fluent.Words.IGravity`3">
+            <summary>
+            The gravity interface
+            </summary>
+        </member>
+        <member name="M:Alis.Core.Aspect.Fluent.Words.IGravity`3.Gravity(`1,`2)">
+            <summary>
+            Gravities the x
+            </summary>
+            <param name="x">The </param>
+            <param name="y">The </param>
             <returns>The builder</returns>
         </member>
         <member name="T:Alis.Core.Aspect.Fluent.Words.IGravityScale`2">
@@ -501,6 +525,18 @@
         <member name="M:Alis.Core.Aspect.Fluent.Words.IOrder`2.Order(`1)">
             <summary>
                 Orders the value
+            </summary>
+            <param name="value">The value</param>
+            <returns>The builder</returns>
+        </member>
+        <member name="T:Alis.Core.Aspect.Fluent.Words.IPhysic`2">
+            <summary>
+            The physic interface
+            </summary>
+        </member>
+        <member name="M:Alis.Core.Aspect.Fluent.Words.IPhysic`2.Physic(`1)">
+            <summary>
+            Physics the value
             </summary>
             <param name="value">The value</param>
             <returns>The builder</returns>
@@ -834,879 +870,4 @@
             <returns>return the object that you want.</returns>
         </member>
     </members>
-</doc>
-=======
-<?xml version="1.0"?>
-<doc>
-    <assembly>
-        <name>Alis.Core.Aspect.Fluent</name>
-    </assembly>
-    <members>
-        <member name="T:Alis.Core.Aspect.Fluent.IBuild`1">
-            <summary>
-                The build interface
-            </summary>
-        </member>
-        <member name="M:Alis.Core.Aspect.Fluent.IBuild`1.Build">
-            <summary>
-                Builds this instance
-            </summary>
-            <returns>The origin</returns>
-        </member>
-        <member name="T:Alis.Core.Aspect.Fluent.IBuilder`1">
-            <summary>
-                The builder interface
-            </summary>
-        </member>
-        <member name="M:Alis.Core.Aspect.Fluent.IBuilder`1.Builder">
-            <summary>
-                Builders
-            </summary>
-            <returns>The</returns>
-        </member>
-        <member name="M:Alis.Core.Aspect.Fluent.IBuilder`1.Builder``1">
-            <summary>
-                Builder static
-            </summary>
-            <returns></returns>
-        </member>
-        <member name="T:Alis.Core.Aspect.Fluent.Words.IAdd`3">
-            <summary>
-                The add interface
-            </summary>
-        </member>
-        <member name="M:Alis.Core.Aspect.Fluent.Words.IAdd`3.Add``1(`2)">
-            <summary>
-                Adds the value
-            </summary>
-            <typeparam name="T">The </typeparam>
-            <param name="value">The value</param>
-            <returns>The builder</returns>
-        </member>
-        <member name="T:Alis.Core.Aspect.Fluent.Words.IAddAnimation`2">
-            <summary>
-                The add animation interface
-            </summary>
-        </member>
-        <member name="M:Alis.Core.Aspect.Fluent.Words.IAddAnimation`2.AddAnimation(`1)">
-            <summary>
-                Adds the animation using the specified value
-            </summary>
-            <param name="value">The value</param>
-            <returns>The builder</returns>
-        </member>
-        <member name="T:Alis.Core.Aspect.Fluent.Words.IAddComponent`2">
-            <summary>
-                The add component class
-            </summary>
-        </member>
-        <member name="M:Alis.Core.Aspect.Fluent.Words.IAddComponent`2.AddComponent``1(System.Func{``0,`1})">
-            <summary>
-                Adds the component using the specified value
-            </summary>
-            <typeparam name="T">The </typeparam>
-            <param name="value">The value</param>
-            <returns>The builder</returns>
-        </member>
-        <member name="M:Alis.Core.Aspect.Fluent.Words.IAddComponent`2.AddComponent``1(``0)">
-            <summary>
-                Adds the component using the specified value
-            </summary>
-            <typeparam name="T">The </typeparam>
-            <param name="value">The value</param>
-            <returns>The builder</returns>
-        </member>
-        <member name="T:Alis.Core.Aspect.Fluent.Words.IAddFrame`2">
-            <summary>
-                The add frame interface
-            </summary>
-        </member>
-        <member name="M:Alis.Core.Aspect.Fluent.Words.IAddFrame`2.AddFrame(`1)">
-            <summary>
-                Adds the frame using the specified value
-            </summary>
-            <param name="value">The value</param>
-            <returns>The builder</returns>
-        </member>
-        <member name="T:Alis.Core.Aspect.Fluent.Words.IAngularVelocity`2">
-            <summary>
-            The angular velocity interface
-            </summary>
-        </member>
-        <member name="M:Alis.Core.Aspect.Fluent.Words.IAngularVelocity`2.AngularVelocity(`1)">
-            <summary>
-            Angular the velocity using the specified value
-            </summary>
-            <param name="value">The value</param>
-            <returns>The builder</returns>
-        </member>
-        <member name="T:Alis.Core.Aspect.Fluent.Words.IAudio`2">
-            <summary>
-                The audio interface
-            </summary>
-        </member>
-        <member name="M:Alis.Core.Aspect.Fluent.Words.IAudio`2.Audio(`1)">
-            <summary>
-                Audioes the value
-            </summary>
-            <param name="value">The value</param>
-            <returns>The builder</returns>
-        </member>
-        <member name="T:Alis.Core.Aspect.Fluent.Words.IAuthor`2">
-            <summary>
-                The author interface
-            </summary>
-        </member>
-        <member name="M:Alis.Core.Aspect.Fluent.Words.IAuthor`2.Author(`1)">
-            <summary>
-                Authors the value
-            </summary>
-            <param name="value">The value</param>
-            <returns>The builder</returns>
-        </member>
-        <member name="T:Alis.Core.Aspect.Fluent.Words.IAutoTilling`2">
-            <summary>
-                The auto tilling interface
-            </summary>
-        </member>
-        <member name="M:Alis.Core.Aspect.Fluent.Words.IAutoTilling`2.AutoTilling(`1)">
-            <summary>
-                Autoes the tilling using the specified value
-            </summary>
-            <param name="value">The value</param>
-            <returns>The builder</returns>
-        </member>
-        <member name="T:Alis.Core.Aspect.Fluent.Words.IBackground`2">
-            <summary>
-                The background interface
-            </summary>
-        </member>
-        <member name="M:Alis.Core.Aspect.Fluent.Words.IBackground`2.Background(`1)">
-            <summary>
-                Backgrounds the value
-            </summary>
-            <param name="value">The value</param>
-            <returns>The builder</returns>
-        </member>
-        <member name="T:Alis.Core.Aspect.Fluent.Words.IBodyType`2">
-            <summary>
-                The body type interface
-            </summary>
-        </member>
-        <member name="M:Alis.Core.Aspect.Fluent.Words.IBodyType`2.BodyType(`1)">
-            <summary>
-                Bodies the type using the specified value
-            </summary>
-            <param name="value">The value</param>
-            <returns>The builder</returns>
-        </member>
-        <member name="T:Alis.Core.Aspect.Fluent.Words.IConfiguration`2">
-            <summary>
-                The configuration interface
-            </summary>
-        </member>
-        <member name="M:Alis.Core.Aspect.Fluent.Words.IConfiguration`2.Configuration(`1)">
-            <summary>
-                Configurations the value
-            </summary>
-            <param name="value">The value</param>
-            <returns>The builder</returns>
-        </member>
-        <member name="T:Alis.Core.Aspect.Fluent.Words.ICreate`2">
-            <summary>
-                The create interface
-            </summary>
-        </member>
-        <member name="M:Alis.Core.Aspect.Fluent.Words.ICreate`2.Create(`1)">
-            <summary>
-                Creates the obj
-            </summary>
-            <param name="obj">The obj</param>
-            <returns>The</returns>
-        </member>
-        <member name="T:Alis.Core.Aspect.Fluent.Words.IDebug`2">
-            <summary>
-                The debug interface
-            </summary>
-        </member>
-        <member name="M:Alis.Core.Aspect.Fluent.Words.IDebug`2.Debug(`1)">
-            <summary>
-                Debugs the value
-            </summary>
-            <param name="value">The value</param>
-            <returns>The builder</returns>
-        </member>
-        <member name="T:Alis.Core.Aspect.Fluent.Words.IDelete`1">
-            <summary>
-                The delete interface
-            </summary>
-        </member>
-        <member name="M:Alis.Core.Aspect.Fluent.Words.IDelete`1.Delete">
-            <summary>
-                Deletes this instance
-            </summary>
-            <returns>The</returns>
-        </member>
-        <member name="T:Alis.Core.Aspect.Fluent.Words.IDensity`2">
-            <summary>
-                The density interface
-            </summary>
-        </member>
-        <member name="M:Alis.Core.Aspect.Fluent.Words.IDensity`2.Density(`1)">
-            <summary>
-                Densities the value
-            </summary>
-            <param name="value">The value</param>
-            <returns>The builder</returns>
-        </member>
-        <member name="T:Alis.Core.Aspect.Fluent.Words.IDepth`2">
-            <summary>
-                The depth interface
-            </summary>
-        </member>
-        <member name="M:Alis.Core.Aspect.Fluent.Words.IDepth`2.Depth(`1)">
-            <summary>
-                Depths the value
-            </summary>
-            <param name="value">The value</param>
-            <returns>The builder</returns>
-        </member>
-        <member name="T:Alis.Core.Aspect.Fluent.Words.IDescription`2">
-            <summary>
-                The description interface
-            </summary>
-        </member>
-        <member name="M:Alis.Core.Aspect.Fluent.Words.IDescription`2.Description(`1)">
-            <summary>
-                Descriptions the value
-            </summary>
-            <param name="value">The value</param>
-            <returns>The builder</returns>
-        </member>
-        <member name="T:Alis.Core.Aspect.Fluent.Words.IFile`2">
-            <summary>
-                The file interface
-            </summary>
-        </member>
-        <member name="M:Alis.Core.Aspect.Fluent.Words.IFile`2.File(`1)">
-            <summary>
-                Files the value
-            </summary>
-            <param name="value">The value</param>
-            <returns>The builder</returns>
-        </member>
-        <member name="T:Alis.Core.Aspect.Fluent.Words.IFilePath`2">
-            <summary>
-                The file path interface
-            </summary>
-        </member>
-        <member name="M:Alis.Core.Aspect.Fluent.Words.IFilePath`2.FilePath(`1)">
-            <summary>
-                Files the path using the specified value
-            </summary>
-            <param name="value">The value</param>
-            <returns>The builder</returns>
-        </member>
-        <member name="T:Alis.Core.Aspect.Fluent.Words.IFixedRotation`2">
-            <summary>
-                The fixed rotation interface
-            </summary>
-        </member>
-        <member name="M:Alis.Core.Aspect.Fluent.Words.IFixedRotation`2.FixedRotation(`1)">
-            <summary>
-                Fixeds the rotation using the specified value
-            </summary>
-            <param name="value">The value</param>
-            <returns>The builder</returns>
-        </member>
-        <member name="T:Alis.Core.Aspect.Fluent.Words.IFriction`2">
-            <summary>
-                The friction interface
-            </summary>
-        </member>
-        <member name="M:Alis.Core.Aspect.Fluent.Words.IFriction`2.Friction(`1)">
-            <summary>
-                Frictions the value
-            </summary>
-            <param name="value">The value</param>
-            <returns>The builder</returns>
-        </member>
-        <member name="T:Alis.Core.Aspect.Fluent.Words.IGeneral`2">
-            <summary>
-                The general interface
-            </summary>
-        </member>
-        <member name="M:Alis.Core.Aspect.Fluent.Words.IGeneral`2.General(`1)">
-            <summary>
-                Generals the value
-            </summary>
-            <param name="value">The value</param>
-            <returns>The builder</returns>
-        </member>
-        <member name="T:Alis.Core.Aspect.Fluent.Words.IGraphic`2">
-            <summary>
-                The graphic interface
-            </summary>
-        </member>
-        <member name="M:Alis.Core.Aspect.Fluent.Words.IGraphic`2.Graphic(`1)">
-            <summary>
-                Graphics the value
-            </summary>
-            <param name="value">The value</param>
-            <returns>The builder</returns>
-        </member>
-        <member name="T:Alis.Core.Aspect.Fluent.Words.IGravity`3">
-            <summary>
-            The gravity interface
-            </summary>
-        </member>
-        <member name="M:Alis.Core.Aspect.Fluent.Words.IGravity`3.Gravity(`1,`2)">
-            <summary>
-            Gravities the x
-            </summary>
-            <param name="x">The </param>
-            <param name="y">The </param>
-            <returns>The builder</returns>
-        </member>
-        <member name="T:Alis.Core.Aspect.Fluent.Words.IGravityScale`2">
-            <summary>
-                The gravity scale interface
-            </summary>
-        </member>
-        <member name="M:Alis.Core.Aspect.Fluent.Words.IGravityScale`2.GravityScale(`1)">
-            <summary>
-                Gravities the scale using the specified value
-            </summary>
-            <param name="value">The value</param>
-            <returns>The builder</returns>
-        </member>
-        <member name="T:Alis.Core.Aspect.Fluent.Words.IHas`2">
-            <summary>
-                The has interface
-            </summary>
-        </member>
-        <member name="M:Alis.Core.Aspect.Fluent.Words.IHas`2.Has(`1)">
-            <summary>
-                Hases the obj
-            </summary>
-            <param name="obj">The obj</param>
-            <returns>The</returns>
-        </member>
-        <member name="T:Alis.Core.Aspect.Fluent.Words.IIcon`2">
-            <summary>
-                The icon interface
-            </summary>
-        </member>
-        <member name="M:Alis.Core.Aspect.Fluent.Words.IIcon`2.Icon(`1)">
-            <summary>
-                Icons the value
-            </summary>
-            <param name="value">The value</param>
-            <returns>The builder</returns>
-        </member>
-        <member name="T:Alis.Core.Aspect.Fluent.Words.IIs`3">
-            <summary>
-                The is interface
-            </summary>
-        </member>
-        <member name="M:Alis.Core.Aspect.Fluent.Words.IIs`3.Is``1(`2)">
-            <summary>
-                Ises the value
-            </summary>
-            <typeparam name="T">The </typeparam>
-            <param name="value">The value</param>
-            <returns>The builder</returns>
-        </member>
-        <member name="T:Alis.Core.Aspect.Fluent.Words.IIsActive`2">
-            <summary>
-                The is active interface
-            </summary>
-        </member>
-        <member name="M:Alis.Core.Aspect.Fluent.Words.IIsActive`2.IsActive(`1)">
-            <summary>
-                Ises the active using the specified value
-            </summary>
-            <param name="value">The value</param>
-            <returns>The builder</returns>
-        </member>
-        <member name="T:Alis.Core.Aspect.Fluent.Words.IIsDynamic`2">
-            <summary>
-                The is dynamic interface
-            </summary>
-        </member>
-        <member name="M:Alis.Core.Aspect.Fluent.Words.IIsDynamic`2.IsDynamic">
-            <summary>
-                Ises the dynamic
-            </summary>
-            <returns>The builder</returns>
-        </member>
-        <member name="M:Alis.Core.Aspect.Fluent.Words.IIsDynamic`2.IsDynamic(`1)">
-            <summary>
-                Ises the dynamic using the specified value
-            </summary>
-            <param name="value">The value</param>
-            <returns>The builder</returns>
-        </member>
-        <member name="T:Alis.Core.Aspect.Fluent.Words.IIsStatic`2">
-            <summary>
-                The is static interface
-            </summary>
-        </member>
-        <member name="M:Alis.Core.Aspect.Fluent.Words.IIsStatic`2.IsStatic">
-            <summary>
-                Ises the static
-            </summary>
-            <returns>The builder</returns>
-        </member>
-        <member name="M:Alis.Core.Aspect.Fluent.Words.IIsStatic`2.IsStatic(`1)">
-            <summary>
-                Ises the static using the specified value
-            </summary>
-            <param name="value">The value</param>
-            <returns>The builder</returns>
-        </member>
-        <member name="T:Alis.Core.Aspect.Fluent.Words.IIsTrigger`2">
-            <summary>
-                The is trigger interface
-            </summary>
-        </member>
-        <member name="M:Alis.Core.Aspect.Fluent.Words.IIsTrigger`2.IsTrigger">
-            <summary>
-                Ises the trigger
-            </summary>
-            <returns>The builder</returns>
-        </member>
-        <member name="M:Alis.Core.Aspect.Fluent.Words.IIsTrigger`2.IsTrigger(`1)">
-            <summary>
-                Ises the trigger using the specified value
-            </summary>
-            <param name="value">The value</param>
-            <returns>The builder</returns>
-        </member>
-        <member name="T:Alis.Core.Aspect.Fluent.Words.ILinearVelocity`3">
-            <summary>
-                The linear velocity interface
-            </summary>
-        </member>
-        <member name="M:Alis.Core.Aspect.Fluent.Words.ILinearVelocity`3.LinearVelocity(`1,`2)">
-            <summary>
-                Linears the velocity using the specified x
-            </summary>
-            <param name="x">The </param>
-            <param name="y">The </param>
-            <returns>The builder</returns>
-        </member>
-        <member name="T:Alis.Core.Aspect.Fluent.Words.IManager`3">
-            <summary>
-                The manager interface
-            </summary>
-        </member>
-        <member name="M:Alis.Core.Aspect.Fluent.Words.IManager`3.Manager``1(`2)">
-            <summary>Withes the specified value.</summary>
-            <param name="value">The value.</param>
-            <returns>Return that you want.</returns>
-        </member>
-        <member name="T:Alis.Core.Aspect.Fluent.Words.IManagerOf`3">
-            <summary>
-                The manager of interface
-            </summary>
-        </member>
-        <member name="M:Alis.Core.Aspect.Fluent.Words.IManagerOf`3.ManagerOf``1(`2)">
-            <summary>
-                Managers the of using the specified value
-            </summary>
-            <typeparam name="T">The </typeparam>
-            <param name="value">The value</param>
-            <returns>The builder</returns>
-        </member>
-        <member name="T:Alis.Core.Aspect.Fluent.Words.IMass`2">
-            <summary>
-                The mass interface
-            </summary>
-        </member>
-        <member name="M:Alis.Core.Aspect.Fluent.Words.IMass`2.Mass(`1)">
-            <summary>
-                Masses the value
-            </summary>
-            <param name="value">The value</param>
-            <returns>The builder</returns>
-        </member>
-        <member name="T:Alis.Core.Aspect.Fluent.Words.IMute`2">
-            <summary>
-                The mute interface
-            </summary>
-        </member>
-        <member name="M:Alis.Core.Aspect.Fluent.Words.IMute`2.Mute(`1)">
-            <summary>
-                Mutes the value
-            </summary>
-            <param name="value">The value</param>
-            <returns>The builder</returns>
-        </member>
-        <member name="T:Alis.Core.Aspect.Fluent.Words.IName`2">
-            <summary>
-                The name interface
-            </summary>
-        </member>
-        <member name="M:Alis.Core.Aspect.Fluent.Words.IName`2.Name(`1)">
-            <summary>
-                Names the value
-            </summary>
-            <param name="value">The value</param>
-            <returns>The builder</returns>
-        </member>
-        <member name="T:Alis.Core.Aspect.Fluent.Words.IOrder`2">
-            <summary>
-                The order interface
-            </summary>
-        </member>
-        <member name="M:Alis.Core.Aspect.Fluent.Words.IOrder`2.Order(`1)">
-            <summary>
-                Orders the value
-            </summary>
-            <param name="value">The value</param>
-            <returns>The builder</returns>
-        </member>
-        <member name="T:Alis.Core.Aspect.Fluent.Words.IPhysic`2">
-            <summary>
-            The physic interface
-            </summary>
-        </member>
-        <member name="M:Alis.Core.Aspect.Fluent.Words.IPhysic`2.Physic(`1)">
-            <summary>
-            Physics the value
-            </summary>
-            <param name="value">The value</param>
-            <returns>The builder</returns>
-        </member>
-        <member name="T:Alis.Core.Aspect.Fluent.Words.IPlayOnAwake`2">
-            <summary>
-                The play on awake interface
-            </summary>
-        </member>
-        <member name="M:Alis.Core.Aspect.Fluent.Words.IPlayOnAwake`2.PlayOnAwake(`1)">
-            <summary>
-                Plays the on awake using the specified value
-            </summary>
-            <param name="value">The value</param>
-            <returns>The builder</returns>
-        </member>
-        <member name="T:Alis.Core.Aspect.Fluent.Words.IPosition2D`3">
-            <summary>
-                The position interface
-            </summary>
-        </member>
-        <member name="M:Alis.Core.Aspect.Fluent.Words.IPosition2D`3.Position(`1,`2)">
-            <summary>
-                Positions the x
-            </summary>
-            <param name="x">The </param>
-            <param name="y">The </param>
-            <returns>The builder</returns>
-        </member>
-        <member name="T:Alis.Core.Aspect.Fluent.Words.IRelativePosition`3">
-            <summary>
-                The relative position interface
-            </summary>
-        </member>
-        <member name="M:Alis.Core.Aspect.Fluent.Words.IRelativePosition`3.RelativePosition(`1,`2)">
-            <summary>
-                Relatives the position using the specified x
-            </summary>
-            <param name="x">The </param>
-            <param name="y">The </param>
-            <returns>The builder</returns>
-        </member>
-        <member name="T:Alis.Core.Aspect.Fluent.Words.IResolution`3">
-            <summary>
-                The resolution interface
-            </summary>
-        </member>
-        <member name="M:Alis.Core.Aspect.Fluent.Words.IResolution`3.Resolution(`1,`2)">
-            <summary>
-                Resolutions the x
-            </summary>
-            <param name="x">The </param>
-            <param name="y">The </param>
-            <returns>The builder</returns>
-        </member>
-        <member name="T:Alis.Core.Aspect.Fluent.Words.IRestitution`2">
-            <summary>
-                The restitution interface
-            </summary>
-        </member>
-        <member name="M:Alis.Core.Aspect.Fluent.Words.IRestitution`2.Restitution(`1)">
-            <summary>
-                Restitutions the value
-            </summary>
-            <param name="value">The value</param>
-            <returns>The builder</returns>
-        </member>
-        <member name="T:Alis.Core.Aspect.Fluent.Words.IRotation`2">
-            <summary>
-                The rotation interface
-            </summary>
-        </member>
-        <member name="M:Alis.Core.Aspect.Fluent.Words.IRotation`2.Rotation(`1)">
-            <summary>
-                Rotations the angle
-            </summary>
-            <param name="angle">The angle</param>
-            <returns>The builder</returns>
-        </member>
-        <member name="T:Alis.Core.Aspect.Fluent.Words.IRun">
-            <summary>
-                The run interface
-            </summary>
-        </member>
-        <member name="M:Alis.Core.Aspect.Fluent.Words.IRun.Run">
-            <summary>
-                Runs this instance
-            </summary>
-        </member>
-        <member name="T:Alis.Core.Aspect.Fluent.Words.IScale2D`3">
-            <summary>
-                The scale interface
-            </summary>
-        </member>
-        <member name="M:Alis.Core.Aspect.Fluent.Words.IScale2D`3.Scale(`1,`2)">
-            <summary>
-                Scales the x
-            </summary>
-            <param name="x">The </param>
-            <param name="y">The </param>
-            <returns>The builder</returns>
-        </member>
-        <member name="T:Alis.Core.Aspect.Fluent.Words.IScreenMode`2">
-            <summary>
-                The screen mode interface
-            </summary>
-        </member>
-        <member name="M:Alis.Core.Aspect.Fluent.Words.IScreenMode`2.ScreenMode(`1)">
-            <summary>
-                Screens the mode using the specified value
-            </summary>
-            <param name="value">The value</param>
-            <returns>The builder</returns>
-        </member>
-        <member name="T:Alis.Core.Aspect.Fluent.Words.ISet`3">
-            <summary>
-                The set interface
-            </summary>
-        </member>
-        <member name="M:Alis.Core.Aspect.Fluent.Words.ISet`3.Set``1(`2)">
-            <summary>
-                Sets the value
-            </summary>
-            <typeparam name="T">The </typeparam>
-            <param name="value">The value</param>
-            <returns>The builder</returns>
-        </member>
-        <member name="T:Alis.Core.Aspect.Fluent.Words.ISetAudioClip`2">
-            <summary>
-                The set audio clip interface
-            </summary>
-        </member>
-        <member name="M:Alis.Core.Aspect.Fluent.Words.ISetAudioClip`2.SetAudioClip(`1)">
-            <summary>
-                Sets the audio clip using the specified value
-            </summary>
-            <param name="value">The value</param>
-            <returns>The builder</returns>
-        </member>
-        <member name="T:Alis.Core.Aspect.Fluent.Words.ISetMax`3">
-            <summary>
-                The set max interface
-            </summary>
-        </member>
-        <member name="M:Alis.Core.Aspect.Fluent.Words.ISetMax`3.SetMax``1(`2)">
-            <summary>
-                Sets the max using the specified value
-            </summary>
-            <typeparam name="T">The </typeparam>
-            <param name="value">The value</param>
-            <returns>The builder</returns>
-        </member>
-        <member name="T:Alis.Core.Aspect.Fluent.Words.ISetTexture`2">
-            <summary>
-                The texture interface
-            </summary>
-        </member>
-        <member name="M:Alis.Core.Aspect.Fluent.Words.ISetTexture`2.SetTexture(`1)">
-            <summary>
-                Textures the value
-            </summary>
-            <param name="value">The value</param>
-            <returns>The builder</returns>
-        </member>
-        <member name="T:Alis.Core.Aspect.Fluent.Words.ISettings`2">
-            <summary>
-                The settings interface
-            </summary>
-        </member>
-        <member name="M:Alis.Core.Aspect.Fluent.Words.ISettings`2.Settings(`1)">
-            <summary>
-                Settingses the value
-            </summary>
-            <param name="value">The value</param>
-            <returns>The builder</returns>
-        </member>
-        <member name="T:Alis.Core.Aspect.Fluent.Words.ISize`3">
-            <summary>
-                The size interface
-            </summary>
-        </member>
-        <member name="M:Alis.Core.Aspect.Fluent.Words.ISize`3.Size(`1,`2)">
-            <summary>
-                Sizes the x
-            </summary>
-            <param name="x">The </param>
-            <param name="y">The </param>
-            <returns>The builder</returns>
-        </member>
-        <member name="T:Alis.Core.Aspect.Fluent.Words.ISpeed`2">
-            <summary>
-                The speed interface
-            </summary>
-        </member>
-        <member name="M:Alis.Core.Aspect.Fluent.Words.ISpeed`2.Speed(`1)">
-            <summary>
-                Speeds the value
-            </summary>
-            <param name="value">The value</param>
-            <returns>The builder</returns>
-        </member>
-        <member name="T:Alis.Core.Aspect.Fluent.Words.ISplashScreen`2">
-            <summary>
-                The splash screen interface
-            </summary>
-        </member>
-        <member name="M:Alis.Core.Aspect.Fluent.Words.ISplashScreen`2.SplashScreen(`1)">
-            <summary>
-                Splashes the screen using the specified value
-            </summary>
-            <param name="value">The value</param>
-            <returns>The builder</returns>
-        </member>
-        <member name="T:Alis.Core.Aspect.Fluent.Words.IStyle`2">
-            <summary>
-                The style interface
-            </summary>
-        </member>
-        <member name="M:Alis.Core.Aspect.Fluent.Words.IStyle`2.Style(`1)">
-            <summary>
-                Styles the value
-            </summary>
-            <param name="value">The value</param>
-            <returns>The builder</returns>
-        </member>
-        <member name="T:Alis.Core.Aspect.Fluent.Words.ITime`2">
-            <summary>
-                The time interface
-            </summary>
-        </member>
-        <member name="M:Alis.Core.Aspect.Fluent.Words.ITime`2.Time(`1)">
-            <summary>
-                Times the value
-            </summary>
-            <param name="value">The value</param>
-            <returns>The builder</returns>
-        </member>
-        <member name="T:Alis.Core.Aspect.Fluent.Words.ITransform`2">
-            <summary>
-                The transform interface
-            </summary>
-        </member>
-        <member name="M:Alis.Core.Aspect.Fluent.Words.ITransform`2.Transform(`1)">
-            <summary>
-                Transforms the value
-            </summary>
-            <param name="value">The value</param>
-            <returns>The builder</returns>
-        </member>
-        <member name="T:Alis.Core.Aspect.Fluent.Words.IUpdate`2">
-            <summary>
-                The update interface
-            </summary>
-        </member>
-        <member name="M:Alis.Core.Aspect.Fluent.Words.IUpdate`2.Update(`1)">
-            <summary>
-                Updates the obj
-            </summary>
-            <param name="obj">The obj</param>
-            <returns>The</returns>
-        </member>
-        <member name="T:Alis.Core.Aspect.Fluent.Words.IVolume`2">
-            <summary>
-                The volume interface
-            </summary>
-        </member>
-        <member name="M:Alis.Core.Aspect.Fluent.Words.IVolume`2.Volume(`1)">
-            <summary>
-                Volumes the value
-            </summary>
-            <param name="value">The value</param>
-            <returns>The builder</returns>
-        </member>
-        <member name="T:Alis.Core.Aspect.Fluent.Words.IWhere`2">
-            <summary>
-                The where interface
-            </summary>
-        </member>
-        <member name="M:Alis.Core.Aspect.Fluent.Words.IWhere`2.Where(`1)">
-            <summary>Wheres the specified value.</summary>
-            <param name="value">The value.</param>
-            <returns>
-                <br />
-            </returns>
-        </member>
-        <member name="T:Alis.Core.Aspect.Fluent.Words.IWindow`2">
-            <summary>
-                The window interface
-            </summary>
-        </member>
-        <member name="M:Alis.Core.Aspect.Fluent.Words.IWindow`2.Window(`1)">
-            <summary>
-                Windows the value
-            </summary>
-            <param name="value">The value</param>
-            <returns>The builder</returns>
-        </member>
-        <member name="T:Alis.Core.Aspect.Fluent.Words.IWith`3">
-            <summary>
-                Simple comment
-            </summary>
-            <typeparam name="TBuilder">the builder</typeparam>
-            <typeparam name="TArgument">the argument</typeparam>
-            <typeparam name="TType"></typeparam>
-        </member>
-        <member name="M:Alis.Core.Aspect.Fluent.Words.IWith`3.With``1(`2)">
-            <summary>Withes the specified value.</summary>
-            <param name="value">The value.</param>
-            <returns>Return that you want.</returns>
-        </member>
-        <member name="T:Alis.Core.Aspect.Fluent.Words.IWithName`2">
-            <summary>Define the word "Name" </summary>
-            <typeparam name="TBuilder">The type of the uilder.</typeparam>
-            <typeparam name="TArgument">The type of the rgument.</typeparam>
-        </member>
-        <member name="M:Alis.Core.Aspect.Fluent.Words.IWithName`2.WithName(`1)">
-            <summary>Withes the name.</summary>
-            <param name="value">The value.</param>
-            <returns>Return the value that you want.</returns>
-        </member>
-        <member name="T:Alis.Core.Aspect.Fluent.Words.IWithTag`2">
-            <summary>
-                Define the word "Tag"
-            </summary>
-            <typeparam name="TBuilder">The type of the uilder.</typeparam>
-            <typeparam name="TArgument">The type of the rgument.</typeparam>
-        </member>
-        <member name="M:Alis.Core.Aspect.Fluent.Words.IWithTag`2.WithTag(`1)">
-            <summary>Withes the tag.</summary>
-            <param name="value">The value.</param>
-            <returns>return the object that you want.</returns>
-        </member>
-    </members>
-</doc>
->>>>>>> 70f2881e
+</doc>