--- conflicted
+++ resolved
@@ -1,4 +1,3 @@
-<<<<<<< HEAD
 <?xml version="1.0"?>
 <doc>
     <assembly>
@@ -1916,6012 +1915,5 @@
                 supported
             </summary>
         </member>
-        <member name="T:Alis.Core.Aspect.Base.AlisObject">
-            <summary>
-                The object base class
-            </summary>
-        </member>
-        <member name="P:Alis.Core.Aspect.Base.AlisObject.Name">
-            <summary>
-                The name
-            </summary>
-        </member>
-        <member name="P:Alis.Core.Aspect.Base.AlisObject.Tag">
-            <summary>
-                The tag
-            </summary>
-        </member>
-        <member name="P:Alis.Core.Aspect.Base.AlisObject.IsActive">
-            <summary>
-                Gets or sets the value of the is active
-            </summary>
-        </member>
-        <member name="M:Alis.Core.Aspect.Base.AlisObject.GetHashCode(System.Object)">
-            <summary>
-                The object base class
-            </summary>
-            <param name="obj"></param>
-            <returns></returns>
-        </member>
-        <member name="M:Alis.Core.Aspect.Base.AlisObject.Equals(System.Object)">
-            <summary>
-            </summary>
-            <param name="obj"></param>
-            <returns></returns>
-        </member>
-        <member name="M:Alis.Core.Aspect.Base.AlisObject.GetHashCode">
-            <summary>
-                Get hash code
-            </summary>
-            <returns></returns>
-        </member>
-        <member name="M:Alis.Core.Aspect.Base.AlisObject.ToString">
-            <summary>
-                To string
-            </summary>
-            <returns></returns>
-        </member>
-        <member name="T:Alis.Core.Aspect.Base.Attributes.SuppressUnmanagedCodeSecurityAttribute">
-            <summary>Allows managed code to call into unmanaged code without a stack walk. This class cannot be inherited.</summary>
-        </member>
-        <member name="T:Alis.Core.Aspect.Base.Dll.EmbeddedDllClass">
-            <summary>
-                A class used by managed classes to managed unmanaged DLLs.
-                This will extract and load DLLs from embedded binary resources.
-                This can be used with pinvoke, as well as manually loading DLLs your own way. If you use pinvoke, you don't need to
-                load the DLLs, just
-                extract them. When the DLLs are extracted, the %PATH% environment variable is updated to point to the temporary
-                folder.
-                To Use
-                <list type="">
-                    <item>
-                        Add all of the DLLs as binary file resources to the project Propeties. Double click
-                        Properties/Resources.resx,
-                        Add Resource, Add Existing File. The resource name will be similar but not exactly the same as the DLL file
-                        name.
-                    </item>
-                    <item>
-                        In a static constructor of your application, call EmbeddedDllClass.ExtractEmbeddedDlls() for each DLL
-                        that is needed
-                    </item>
-                    <example>
-                        EmbeddedDllClass.ExtractEmbeddedDlls("libFrontPanel-pinv.dll", Properties.Resources.libFrontPanel_pinv);
-                    </example>
-                    <item>
-                        Optional: In a static constructor of your application, call EmbeddedDllClass.LoadDll() to load the DLLs
-                        you have extracted. This is not necessary for pinvoke
-                    </item>
-                    <example>
-                        EmbeddedDllClass.LoadDll("myscrewball.dll");
-                    </example>
-                    <item>Continue using standard Pinvoke methods for the desired functions in the DLL</item>
-                </list>
-            </summary>
-        </member>
-        <member name="F:Alis.Core.Aspect.Base.Dll.EmbeddedDllClass.TempFolder">
-            <summary>
-            </summary>
-        </member>
-        <member name="F:Alis.Core.Aspect.Base.Dll.EmbeddedDllClass.DirName">
-            <summary>
-            </summary>
-        </member>
-        <member name="M:Alis.Core.Aspect.Base.Dll.EmbeddedDllClass.ExtractEmbeddedDlls(System.String,System.Byte[])">
-            <summary>
-                Extract DLLs from resources to temporary folder
-            </summary>
-            <param name="dllName">name of DLL file to create (including dll suffix)</param>
-            <param name="resourceBytes">The resource name (fully qualified)</param>
-        </member>
-        <member name="M:Alis.Core.Aspect.Base.Dll.EmbeddedDllClass.LoadLibrary(System.String)">
-            <summary>
-                Loads the library using the specified lp file name
-            </summary>
-            <param name="lpFileName">The lp file name</param>
-            <returns>The int ptr</returns>
-        </member>
-        <member name="M:Alis.Core.Aspect.Base.Dll.EmbeddedDllClass.LoadDll(System.String)">
-            <summary>
-                managed wrapper around LoadLibrary
-            </summary>
-            <param name="dllName"></param>
-        </member>
-        <member name="T:Alis.Core.Aspect.Base.Exceptions.ComponentDontExits">
-            <summary>
-                The component dont exits class
-            </summary>
-            <seealso cref="T:System.Exception" />
-        </member>
-        <member name="T:Alis.Core.Aspect.Base.Exceptions.ComponentInstancieIsTheSame">
-            <summary>
-                The component instancie is the same class
-            </summary>
-            <seealso cref="T:System.Exception" />
-        </member>
-        <member name="T:Alis.Core.Aspect.Base.Exceptions.ComponentTypeAlredyExist">
-            <summary>
-                The component type alredy exist class
-            </summary>
-            <seealso cref="T:System.Exception" />
-        </member>
-        <member name="T:Alis.Core.Aspect.Base.Exceptions.GameObjectIsFull">
-            <summary>
-                The game object is full class
-            </summary>
-            <seealso cref="T:System.Exception" />
-        </member>
-        <member name="T:Alis.Core.Aspect.Base.Exceptions.IndexOutOfBounds">
-            <summary>
-                The index out of bounds class
-            </summary>
-            <seealso cref="T:System.Exception" />
-        </member>
-        <member name="T:Alis.Core.Aspect.Base.Exceptions.LimitOfComponents">
-            <summary>
-                The limit of components class
-            </summary>
-            <seealso cref="T:System.Exception" />
-        </member>
-        <member name="T:Alis.Core.Aspect.Base.Exceptions.LoadingFailedException">
-            <summary>
-                Exception thrown by SFML whenever loading a resource fails
-            </summary>
-        </member>
-        <member name="M:Alis.Core.Aspect.Base.Exceptions.LoadingFailedException.#ctor">
-            <summary>
-                Default constructor (unknown error)
-            </summary>
-        </member>
-        <member name="M:Alis.Core.Aspect.Base.Exceptions.LoadingFailedException.#ctor(System.String)">
-            <summary>
-                Failure to load a resource from memory
-            </summary>
-            <param name="resourceName">Name of the resource</param>
-        </member>
-        <member name="M:Alis.Core.Aspect.Base.Exceptions.LoadingFailedException.#ctor(System.String,System.Exception)">
-            <summary>
-                Failure to load a resource from memory
-            </summary>
-            <param name="resourceName">Name of the resource</param>
-            <param name="innerException">Exception which is the cause ofthe current exception</param>
-        </member>
-        <member name="M:Alis.Core.Aspect.Base.Exceptions.LoadingFailedException.#ctor(System.String,System.String)">
-            <summary>
-                Failure to load a resource from a file
-            </summary>
-            <param name="resourceName">Name of the resource</param>
-            <param name="filename">Path of the file</param>
-        </member>
-        <member name="M:Alis.Core.Aspect.Base.Exceptions.LoadingFailedException.#ctor(System.String,System.String,System.Exception)">
-            <summary>
-                Failure to load a resource from a file
-            </summary>
-            <param name="resourceName">Name of the resource</param>
-            <param name="filename">Path of the file</param>
-            <param name="innerException">Exception which is the cause ofthe current exception</param>
-        </member>
-        <member name="T:Alis.Core.Aspect.Base.Exceptions.SceneGame">
-            <summary>
-                The max scene game class
-            </summary>
-            <seealso cref="T:System.Exception" />
-        </member>
-        <member name="T:Alis.Core.Aspect.Base.Exceptions.NullArgumentException">
-            <summary>
-                The null argument exception class
-            </summary>
-            <seealso cref="T:System.Exception" />
-        </member>
-        <member name="T:Alis.Core.Aspect.Base.Settings.Csfml">
-            <summary>
-                The csfml class
-            </summary>
-        </member>
-        <member name="F:Alis.Core.Aspect.Base.Settings.Csfml.Audio">
-            <summary>
-                The audio
-            </summary>
-        </member>
-        <member name="F:Alis.Core.Aspect.Base.Settings.Csfml.Graphics">
-            <summary>
-                The graphics
-            </summary>
-        </member>
-        <member name="F:Alis.Core.Aspect.Base.Settings.Csfml.System">
-            <summary>
-                The system
-            </summary>
-        </member>
-        <member name="F:Alis.Core.Aspect.Base.Settings.Csfml.Window">
-            <summary>
-                The window
-            </summary>
-        </member>
-        <member name="T:Alis.Core.Aspect.Data.ExampleClass">
-            <summary>
-                The example class
-            </summary>
-        </member>
-        <member name="T:Alis.Core.Aspect.Fluent.IBuild`1">
-            <summary>
-                The build interface
-            </summary>
-        </member>
-        <member name="M:Alis.Core.Aspect.Fluent.IBuild`1.Build">
-            <summary>
-                Builds this instance
-            </summary>
-            <returns>The origin</returns>
-        </member>
-        <member name="T:Alis.Core.Aspect.Fluent.IBuilder`1">
-            <summary>
-                The builder interface
-            </summary>
-        </member>
-        <member name="M:Alis.Core.Aspect.Fluent.IBuilder`1.Builder">
-            <summary>
-                Builders
-            </summary>
-            <returns>The</returns>
-        </member>
-        <member name="M:Alis.Core.Aspect.Fluent.IBuilder`1.Builder``1">
-            <summary>
-                Builder static
-            </summary>
-            <returns></returns>
-        </member>
-        <member name="T:Alis.Core.Aspect.Fluent.Words.IAdd`3">
-            <summary>
-                The add interface
-            </summary>
-        </member>
-        <member name="M:Alis.Core.Aspect.Fluent.Words.IAdd`3.Add``1(`2)">
-            <summary>
-                Adds the value
-            </summary>
-            <typeparam name="T">The </typeparam>
-            <param name="value">The value</param>
-            <returns>The builder</returns>
-        </member>
-        <member name="T:Alis.Core.Aspect.Fluent.Words.IAddAnimation`2">
-            <summary>
-                The add animation interface
-            </summary>
-        </member>
-        <member name="M:Alis.Core.Aspect.Fluent.Words.IAddAnimation`2.AddAnimation(`1)">
-            <summary>
-                Adds the animation using the specified value
-            </summary>
-            <param name="value">The value</param>
-            <returns>The builder</returns>
-        </member>
-        <member name="T:Alis.Core.Aspect.Fluent.Words.IAddComponent`2">
-            <summary>
-                The add component class
-            </summary>
-        </member>
-        <member name="M:Alis.Core.Aspect.Fluent.Words.IAddComponent`2.AddComponent``1(System.Func{``0,`1})">
-            <summary>
-                Adds the component using the specified value
-            </summary>
-            <typeparam name="T">The </typeparam>
-            <param name="value">The value</param>
-            <returns>The builder</returns>
-        </member>
-        <member name="M:Alis.Core.Aspect.Fluent.Words.IAddComponent`2.AddComponent``1(``0)">
-            <summary>
-                Adds the component using the specified value
-            </summary>
-            <typeparam name="T">The </typeparam>
-            <param name="value">The value</param>
-            <returns>The builder</returns>
-        </member>
-        <member name="T:Alis.Core.Aspect.Fluent.Words.IAddFrame`2">
-            <summary>
-                The add frame interface
-            </summary>
-        </member>
-        <member name="M:Alis.Core.Aspect.Fluent.Words.IAddFrame`2.AddFrame(`1)">
-            <summary>
-                Adds the frame using the specified value
-            </summary>
-            <param name="value">The value</param>
-            <returns>The builder</returns>
-        </member>
-        <member name="T:Alis.Core.Aspect.Fluent.Words.IAudio`2">
-            <summary>
-                The audio interface
-            </summary>
-        </member>
-        <member name="M:Alis.Core.Aspect.Fluent.Words.IAudio`2.Audio(`1)">
-            <summary>
-                Audioes the value
-            </summary>
-            <param name="value">The value</param>
-            <returns>The builder</returns>
-        </member>
-        <member name="T:Alis.Core.Aspect.Fluent.Words.IAuthor`2">
-            <summary>
-                The author interface
-            </summary>
-        </member>
-        <member name="M:Alis.Core.Aspect.Fluent.Words.IAuthor`2.Author(`1)">
-            <summary>
-                Authors the value
-            </summary>
-            <param name="value">The value</param>
-            <returns>The builder</returns>
-        </member>
-        <member name="T:Alis.Core.Aspect.Fluent.Words.IAutoTilling`2">
-            <summary>
-                The auto tilling interface
-            </summary>
-        </member>
-        <member name="M:Alis.Core.Aspect.Fluent.Words.IAutoTilling`2.AutoTilling(`1)">
-            <summary>
-                Autoes the tilling using the specified value
-            </summary>
-            <param name="value">The value</param>
-            <returns>The builder</returns>
-        </member>
-        <member name="T:Alis.Core.Aspect.Fluent.Words.IBackground`2">
-            <summary>
-                The background interface
-            </summary>
-        </member>
-        <member name="M:Alis.Core.Aspect.Fluent.Words.IBackground`2.Background(`1)">
-            <summary>
-                Backgrounds the value
-            </summary>
-            <param name="value">The value</param>
-            <returns>The builder</returns>
-        </member>
-        <member name="T:Alis.Core.Aspect.Fluent.Words.IBodyType`2">
-            <summary>
-                The body type interface
-            </summary>
-        </member>
-        <member name="M:Alis.Core.Aspect.Fluent.Words.IBodyType`2.BodyType(`1)">
-            <summary>
-                Bodies the type using the specified value
-            </summary>
-            <param name="value">The value</param>
-            <returns>The builder</returns>
-        </member>
-        <member name="T:Alis.Core.Aspect.Fluent.Words.IConfiguration`2">
-            <summary>
-                The configuration interface
-            </summary>
-        </member>
-        <member name="M:Alis.Core.Aspect.Fluent.Words.IConfiguration`2.Configuration(`1)">
-            <summary>
-                Configurations the value
-            </summary>
-            <param name="value">The value</param>
-            <returns>The builder</returns>
-        </member>
-        <member name="T:Alis.Core.Aspect.Fluent.Words.ICreate`2">
-            <summary>
-                The create interface
-            </summary>
-        </member>
-        <member name="M:Alis.Core.Aspect.Fluent.Words.ICreate`2.Create(`1)">
-            <summary>
-                Creates the obj
-            </summary>
-            <param name="obj">The obj</param>
-            <returns>The</returns>
-        </member>
-        <member name="T:Alis.Core.Aspect.Fluent.Words.IDebug`2">
-            <summary>
-                The debug interface
-            </summary>
-        </member>
-        <member name="M:Alis.Core.Aspect.Fluent.Words.IDebug`2.Debug(`1)">
-            <summary>
-                Debugs the value
-            </summary>
-            <param name="value">The value</param>
-            <returns>The builder</returns>
-        </member>
-        <member name="T:Alis.Core.Aspect.Fluent.Words.IDelete`1">
-            <summary>
-                The delete interface
-            </summary>
-        </member>
-        <member name="M:Alis.Core.Aspect.Fluent.Words.IDelete`1.Delete">
-            <summary>
-                Deletes this instance
-            </summary>
-            <returns>The</returns>
-        </member>
-        <member name="T:Alis.Core.Aspect.Fluent.Words.IDensity`2">
-            <summary>
-                The density interface
-            </summary>
-        </member>
-        <member name="M:Alis.Core.Aspect.Fluent.Words.IDensity`2.Density(`1)">
-            <summary>
-                Densities the value
-            </summary>
-            <param name="value">The value</param>
-            <returns>The builder</returns>
-        </member>
-        <member name="T:Alis.Core.Aspect.Fluent.Words.IDepth`2">
-            <summary>
-                The depth interface
-            </summary>
-        </member>
-        <member name="M:Alis.Core.Aspect.Fluent.Words.IDepth`2.Depth(`1)">
-            <summary>
-                Depths the value
-            </summary>
-            <param name="value">The value</param>
-            <returns>The builder</returns>
-        </member>
-        <member name="T:Alis.Core.Aspect.Fluent.Words.IDescription`2">
-            <summary>
-                The description interface
-            </summary>
-        </member>
-        <member name="M:Alis.Core.Aspect.Fluent.Words.IDescription`2.Description(`1)">
-            <summary>
-                Descriptions the value
-            </summary>
-            <param name="value">The value</param>
-            <returns>The builder</returns>
-        </member>
-        <member name="T:Alis.Core.Aspect.Fluent.Words.IFile`2">
-            <summary>
-                The file interface
-            </summary>
-        </member>
-        <member name="M:Alis.Core.Aspect.Fluent.Words.IFile`2.File(`1)">
-            <summary>
-                Files the value
-            </summary>
-            <param name="value">The value</param>
-            <returns>The builder</returns>
-        </member>
-        <member name="T:Alis.Core.Aspect.Fluent.Words.IFilePath`2">
-            <summary>
-                The file path interface
-            </summary>
-        </member>
-        <member name="M:Alis.Core.Aspect.Fluent.Words.IFilePath`2.FilePath(`1)">
-            <summary>
-                Files the path using the specified value
-            </summary>
-            <param name="value">The value</param>
-            <returns>The builder</returns>
-        </member>
-        <member name="T:Alis.Core.Aspect.Fluent.Words.IFixedRotation`2">
-            <summary>
-                The fixed rotation interface
-            </summary>
-        </member>
-        <member name="M:Alis.Core.Aspect.Fluent.Words.IFixedRotation`2.FixedRotation(`1)">
-            <summary>
-                Fixeds the rotation using the specified value
-            </summary>
-            <param name="value">The value</param>
-            <returns>The builder</returns>
-        </member>
-        <member name="T:Alis.Core.Aspect.Fluent.Words.IFriction`2">
-            <summary>
-                The friction interface
-            </summary>
-        </member>
-        <member name="M:Alis.Core.Aspect.Fluent.Words.IFriction`2.Friction(`1)">
-            <summary>
-                Frictions the value
-            </summary>
-            <param name="value">The value</param>
-            <returns>The builder</returns>
-        </member>
-        <member name="T:Alis.Core.Aspect.Fluent.Words.IGeneral`2">
-            <summary>
-                The general interface
-            </summary>
-        </member>
-        <member name="M:Alis.Core.Aspect.Fluent.Words.IGeneral`2.General(`1)">
-            <summary>
-                Generals the value
-            </summary>
-            <param name="value">The value</param>
-            <returns>The builder</returns>
-        </member>
-        <member name="T:Alis.Core.Aspect.Fluent.Words.IGraphic`2">
-            <summary>
-                The graphic interface
-            </summary>
-        </member>
-        <member name="M:Alis.Core.Aspect.Fluent.Words.IGraphic`2.Graphic(`1)">
-            <summary>
-                Graphics the value
-            </summary>
-            <param name="value">The value</param>
-            <returns>The builder</returns>
-        </member>
-        <member name="T:Alis.Core.Aspect.Fluent.Words.IGravityScale`2">
-            <summary>
-                The gravity scale interface
-            </summary>
-        </member>
-        <member name="M:Alis.Core.Aspect.Fluent.Words.IGravityScale`2.GravityScale(`1)">
-            <summary>
-                Gravities the scale using the specified value
-            </summary>
-            <param name="value">The value</param>
-            <returns>The builder</returns>
-        </member>
-        <member name="T:Alis.Core.Aspect.Fluent.Words.IHas`2">
-            <summary>
-                The has interface
-            </summary>
-        </member>
-        <member name="M:Alis.Core.Aspect.Fluent.Words.IHas`2.Has(`1)">
-            <summary>
-                Hases the obj
-            </summary>
-            <param name="obj">The obj</param>
-            <returns>The</returns>
-        </member>
-        <member name="T:Alis.Core.Aspect.Fluent.Words.IIcon`2">
-            <summary>
-                The icon interface
-            </summary>
-        </member>
-        <member name="M:Alis.Core.Aspect.Fluent.Words.IIcon`2.Icon(`1)">
-            <summary>
-                Icons the value
-            </summary>
-            <param name="value">The value</param>
-            <returns>The builder</returns>
-        </member>
-        <member name="T:Alis.Core.Aspect.Fluent.Words.IIs`3">
-            <summary>
-                The is interface
-            </summary>
-        </member>
-        <member name="M:Alis.Core.Aspect.Fluent.Words.IIs`3.Is``1(`2)">
-            <summary>
-                Ises the value
-            </summary>
-            <typeparam name="T">The </typeparam>
-            <param name="value">The value</param>
-            <returns>The builder</returns>
-        </member>
-        <member name="T:Alis.Core.Aspect.Fluent.Words.IIsActive`2">
-            <summary>
-                The is active interface
-            </summary>
-        </member>
-        <member name="M:Alis.Core.Aspect.Fluent.Words.IIsActive`2.IsActive(`1)">
-            <summary>
-                Ises the active using the specified value
-            </summary>
-            <param name="value">The value</param>
-            <returns>The builder</returns>
-        </member>
-        <member name="T:Alis.Core.Aspect.Fluent.Words.IIsDynamic`2">
-            <summary>
-                The is dynamic interface
-            </summary>
-        </member>
-        <member name="M:Alis.Core.Aspect.Fluent.Words.IIsDynamic`2.IsDynamic">
-            <summary>
-                Ises the dynamic
-            </summary>
-            <returns>The builder</returns>
-        </member>
-        <member name="M:Alis.Core.Aspect.Fluent.Words.IIsDynamic`2.IsDynamic(`1)">
-            <summary>
-                Ises the dynamic using the specified value
-            </summary>
-            <param name="value">The value</param>
-            <returns>The builder</returns>
-        </member>
-        <member name="T:Alis.Core.Aspect.Fluent.Words.IIsStatic`2">
-            <summary>
-                The is static interface
-            </summary>
-        </member>
-        <member name="M:Alis.Core.Aspect.Fluent.Words.IIsStatic`2.IsStatic">
-            <summary>
-                Ises the static
-            </summary>
-            <returns>The builder</returns>
-        </member>
-        <member name="M:Alis.Core.Aspect.Fluent.Words.IIsStatic`2.IsStatic(`1)">
-            <summary>
-                Ises the static using the specified value
-            </summary>
-            <param name="value">The value</param>
-            <returns>The builder</returns>
-        </member>
-        <member name="T:Alis.Core.Aspect.Fluent.Words.IIsTrigger`2">
-            <summary>
-                The is trigger interface
-            </summary>
-        </member>
-        <member name="M:Alis.Core.Aspect.Fluent.Words.IIsTrigger`2.IsTrigger">
-            <summary>
-                Ises the trigger
-            </summary>
-            <returns>The builder</returns>
-        </member>
-        <member name="M:Alis.Core.Aspect.Fluent.Words.IIsTrigger`2.IsTrigger(`1)">
-            <summary>
-                Ises the trigger using the specified value
-            </summary>
-            <param name="value">The value</param>
-            <returns>The builder</returns>
-        </member>
-        <member name="T:Alis.Core.Aspect.Fluent.Words.ILinearVelocity`3">
-            <summary>
-                The linear velocity interface
-            </summary>
-        </member>
-        <member name="M:Alis.Core.Aspect.Fluent.Words.ILinearVelocity`3.LinearVelocity(`1,`2)">
-            <summary>
-                Linears the velocity using the specified x
-            </summary>
-            <param name="x">The </param>
-            <param name="y">The </param>
-            <returns>The builder</returns>
-        </member>
-        <member name="T:Alis.Core.Aspect.Fluent.Words.IManager`3">
-            <summary>
-                The manager interface
-            </summary>
-        </member>
-        <member name="M:Alis.Core.Aspect.Fluent.Words.IManager`3.Manager``1(`2)">
-            <summary>Withes the specified value.</summary>
-            <param name="value">The value.</param>
-            <returns>Return that you want.</returns>
-        </member>
-        <member name="T:Alis.Core.Aspect.Fluent.Words.IManagerOf`3">
-            <summary>
-                The manager of interface
-            </summary>
-        </member>
-        <member name="M:Alis.Core.Aspect.Fluent.Words.IManagerOf`3.ManagerOf``1(`2)">
-            <summary>
-                Managers the of using the specified value
-            </summary>
-            <typeparam name="T">The </typeparam>
-            <param name="value">The value</param>
-            <returns>The builder</returns>
-        </member>
-        <member name="T:Alis.Core.Aspect.Fluent.Words.IMass`2">
-            <summary>
-                The mass interface
-            </summary>
-        </member>
-        <member name="M:Alis.Core.Aspect.Fluent.Words.IMass`2.Mass(`1)">
-            <summary>
-                Masses the value
-            </summary>
-            <param name="value">The value</param>
-            <returns>The builder</returns>
-        </member>
-        <member name="T:Alis.Core.Aspect.Fluent.Words.IMute`2">
-            <summary>
-                The mute interface
-            </summary>
-        </member>
-        <member name="M:Alis.Core.Aspect.Fluent.Words.IMute`2.Mute(`1)">
-            <summary>
-                Mutes the value
-            </summary>
-            <param name="value">The value</param>
-            <returns>The builder</returns>
-        </member>
-        <member name="T:Alis.Core.Aspect.Fluent.Words.IName`2">
-            <summary>
-                The name interface
-            </summary>
-        </member>
-        <member name="M:Alis.Core.Aspect.Fluent.Words.IName`2.Name(`1)">
-            <summary>
-                Names the value
-            </summary>
-            <param name="value">The value</param>
-            <returns>The builder</returns>
-        </member>
-        <member name="T:Alis.Core.Aspect.Fluent.Words.IOrder`2">
-            <summary>
-                The order interface
-            </summary>
-        </member>
-        <member name="M:Alis.Core.Aspect.Fluent.Words.IOrder`2.Order(`1)">
-            <summary>
-                Orders the value
-            </summary>
-            <param name="value">The value</param>
-            <returns>The builder</returns>
-        </member>
-        <member name="T:Alis.Core.Aspect.Fluent.Words.IPlayOnAwake`2">
-            <summary>
-                The play on awake interface
-            </summary>
-        </member>
-        <member name="M:Alis.Core.Aspect.Fluent.Words.IPlayOnAwake`2.PlayOnAwake(`1)">
-            <summary>
-                Plays the on awake using the specified value
-            </summary>
-            <param name="value">The value</param>
-            <returns>The builder</returns>
-        </member>
-        <member name="T:Alis.Core.Aspect.Fluent.Words.IPosition2D`3">
-            <summary>
-                The position interface
-            </summary>
-        </member>
-        <member name="M:Alis.Core.Aspect.Fluent.Words.IPosition2D`3.Position(`1,`2)">
-            <summary>
-                Positions the x
-            </summary>
-            <param name="x">The </param>
-            <param name="y">The </param>
-            <returns>The builder</returns>
-        </member>
-        <member name="T:Alis.Core.Aspect.Fluent.Words.IRelativePosition`3">
-            <summary>
-                The relative position interface
-            </summary>
-        </member>
-        <member name="M:Alis.Core.Aspect.Fluent.Words.IRelativePosition`3.RelativePosition(`1,`2)">
-            <summary>
-                Relatives the position using the specified x
-            </summary>
-            <param name="x">The </param>
-            <param name="y">The </param>
-            <returns>The builder</returns>
-        </member>
-        <member name="T:Alis.Core.Aspect.Fluent.Words.IResolution`3">
-            <summary>
-                The resolution interface
-            </summary>
-        </member>
-        <member name="M:Alis.Core.Aspect.Fluent.Words.IResolution`3.Resolution(`1,`2)">
-            <summary>
-                Resolutions the x
-            </summary>
-            <param name="x">The </param>
-            <param name="y">The </param>
-            <returns>The builder</returns>
-        </member>
-        <member name="T:Alis.Core.Aspect.Fluent.Words.IRestitution`2">
-            <summary>
-                The restitution interface
-            </summary>
-        </member>
-        <member name="M:Alis.Core.Aspect.Fluent.Words.IRestitution`2.Restitution(`1)">
-            <summary>
-                Restitutions the value
-            </summary>
-            <param name="value">The value</param>
-            <returns>The builder</returns>
-        </member>
-        <member name="T:Alis.Core.Aspect.Fluent.Words.IRotation`2">
-            <summary>
-                The rotation interface
-            </summary>
-        </member>
-        <member name="M:Alis.Core.Aspect.Fluent.Words.IRotation`2.Rotation(`1)">
-            <summary>
-                Rotations the angle
-            </summary>
-            <param name="angle">The angle</param>
-            <returns>The builder</returns>
-        </member>
-        <member name="T:Alis.Core.Aspect.Fluent.Words.IRun">
-            <summary>
-                The run interface
-            </summary>
-        </member>
-        <member name="M:Alis.Core.Aspect.Fluent.Words.IRun.Run">
-            <summary>
-                Runs this instance
-            </summary>
-        </member>
-        <member name="T:Alis.Core.Aspect.Fluent.Words.IScale2D`3">
-            <summary>
-                The scale interface
-            </summary>
-        </member>
-        <member name="M:Alis.Core.Aspect.Fluent.Words.IScale2D`3.Scale(`1,`2)">
-            <summary>
-                Scales the x
-            </summary>
-            <param name="x">The </param>
-            <param name="y">The </param>
-            <returns>The builder</returns>
-        </member>
-        <member name="T:Alis.Core.Aspect.Fluent.Words.IScreenMode`2">
-            <summary>
-                The screen mode interface
-            </summary>
-        </member>
-        <member name="M:Alis.Core.Aspect.Fluent.Words.IScreenMode`2.ScreenMode(`1)">
-            <summary>
-                Screens the mode using the specified value
-            </summary>
-            <param name="value">The value</param>
-            <returns>The builder</returns>
-        </member>
-        <member name="T:Alis.Core.Aspect.Fluent.Words.ISet`3">
-            <summary>
-                The set interface
-            </summary>
-        </member>
-        <member name="M:Alis.Core.Aspect.Fluent.Words.ISet`3.Set``1(`2)">
-            <summary>
-                Sets the value
-            </summary>
-            <typeparam name="T">The </typeparam>
-            <param name="value">The value</param>
-            <returns>The builder</returns>
-        </member>
-        <member name="T:Alis.Core.Aspect.Fluent.Words.ISetAudioClip`2">
-            <summary>
-                The set audio clip interface
-            </summary>
-        </member>
-        <member name="M:Alis.Core.Aspect.Fluent.Words.ISetAudioClip`2.SetAudioClip(`1)">
-            <summary>
-                Sets the audio clip using the specified value
-            </summary>
-            <param name="value">The value</param>
-            <returns>The builder</returns>
-        </member>
-        <member name="T:Alis.Core.Aspect.Fluent.Words.ISetMax`3">
-            <summary>
-                The set max interface
-            </summary>
-        </member>
-        <member name="M:Alis.Core.Aspect.Fluent.Words.ISetMax`3.SetMax``1(`2)">
-            <summary>
-                Sets the max using the specified value
-            </summary>
-            <typeparam name="T">The </typeparam>
-            <param name="value">The value</param>
-            <returns>The builder</returns>
-        </member>
-        <member name="T:Alis.Core.Aspect.Fluent.Words.ISetTexture`2">
-            <summary>
-                The texture interface
-            </summary>
-        </member>
-        <member name="M:Alis.Core.Aspect.Fluent.Words.ISetTexture`2.SetTexture(`1)">
-            <summary>
-                Textures the value
-            </summary>
-            <param name="value">The value</param>
-            <returns>The builder</returns>
-        </member>
-        <member name="T:Alis.Core.Aspect.Fluent.Words.ISettings`2">
-            <summary>
-                The settings interface
-            </summary>
-        </member>
-        <member name="M:Alis.Core.Aspect.Fluent.Words.ISettings`2.Settings(`1)">
-            <summary>
-                Settingses the value
-            </summary>
-            <param name="value">The value</param>
-            <returns>The builder</returns>
-        </member>
-        <member name="T:Alis.Core.Aspect.Fluent.Words.ISize`3">
-            <summary>
-                The size interface
-            </summary>
-        </member>
-        <member name="M:Alis.Core.Aspect.Fluent.Words.ISize`3.Size(`1,`2)">
-            <summary>
-                Sizes the x
-            </summary>
-            <param name="x">The </param>
-            <param name="y">The </param>
-            <returns>The builder</returns>
-        </member>
-        <member name="T:Alis.Core.Aspect.Fluent.Words.ISpeed`2">
-            <summary>
-                The speed interface
-            </summary>
-        </member>
-        <member name="M:Alis.Core.Aspect.Fluent.Words.ISpeed`2.Speed(`1)">
-            <summary>
-                Speeds the value
-            </summary>
-            <param name="value">The value</param>
-            <returns>The builder</returns>
-        </member>
-        <member name="T:Alis.Core.Aspect.Fluent.Words.ISplashScreen`2">
-            <summary>
-                The splash screen interface
-            </summary>
-        </member>
-        <member name="M:Alis.Core.Aspect.Fluent.Words.ISplashScreen`2.SplashScreen(`1)">
-            <summary>
-                Splashes the screen using the specified value
-            </summary>
-            <param name="value">The value</param>
-            <returns>The builder</returns>
-        </member>
-        <member name="T:Alis.Core.Aspect.Fluent.Words.IStyle`2">
-            <summary>
-                The style interface
-            </summary>
-        </member>
-        <member name="M:Alis.Core.Aspect.Fluent.Words.IStyle`2.Style(`1)">
-            <summary>
-                Styles the value
-            </summary>
-            <param name="value">The value</param>
-            <returns>The builder</returns>
-        </member>
-        <member name="T:Alis.Core.Aspect.Fluent.Words.ITime`2">
-            <summary>
-                The time interface
-            </summary>
-        </member>
-        <member name="M:Alis.Core.Aspect.Fluent.Words.ITime`2.Time(`1)">
-            <summary>
-                Times the value
-            </summary>
-            <param name="value">The value</param>
-            <returns>The builder</returns>
-        </member>
-        <member name="T:Alis.Core.Aspect.Fluent.Words.ITransform`2">
-            <summary>
-                The transform interface
-            </summary>
-        </member>
-        <member name="M:Alis.Core.Aspect.Fluent.Words.ITransform`2.Transform(`1)">
-            <summary>
-                Transforms the value
-            </summary>
-            <param name="value">The value</param>
-            <returns>The builder</returns>
-        </member>
-        <member name="T:Alis.Core.Aspect.Fluent.Words.IUpdate`2">
-            <summary>
-                The update interface
-            </summary>
-        </member>
-        <member name="M:Alis.Core.Aspect.Fluent.Words.IUpdate`2.Update(`1)">
-            <summary>
-                Updates the obj
-            </summary>
-            <param name="obj">The obj</param>
-            <returns>The</returns>
-        </member>
-        <member name="T:Alis.Core.Aspect.Fluent.Words.IVolume`2">
-            <summary>
-                The volume interface
-            </summary>
-        </member>
-        <member name="M:Alis.Core.Aspect.Fluent.Words.IVolume`2.Volume(`1)">
-            <summary>
-                Volumes the value
-            </summary>
-            <param name="value">The value</param>
-            <returns>The builder</returns>
-        </member>
-        <member name="T:Alis.Core.Aspect.Fluent.Words.IWhere`2">
-            <summary>
-                The where interface
-            </summary>
-        </member>
-        <member name="M:Alis.Core.Aspect.Fluent.Words.IWhere`2.Where(`1)">
-            <summary>Wheres the specified value.</summary>
-            <param name="value">The value.</param>
-            <returns>
-                <br />
-            </returns>
-        </member>
-        <member name="T:Alis.Core.Aspect.Fluent.Words.IWindow`2">
-            <summary>
-                The window interface
-            </summary>
-        </member>
-        <member name="M:Alis.Core.Aspect.Fluent.Words.IWindow`2.Window(`1)">
-            <summary>
-                Windows the value
-            </summary>
-            <param name="value">The value</param>
-            <returns>The builder</returns>
-        </member>
-        <member name="T:Alis.Core.Aspect.Fluent.Words.IWith`3">
-            <summary>
-                Simple comment
-            </summary>
-            <typeparam name="TBuilder">the builder</typeparam>
-            <typeparam name="TArgument">the argument</typeparam>
-            <typeparam name="TType"></typeparam>
-        </member>
-        <member name="M:Alis.Core.Aspect.Fluent.Words.IWith`3.With``1(`2)">
-            <summary>Withes the specified value.</summary>
-            <param name="value">The value.</param>
-            <returns>Return that you want.</returns>
-        </member>
-        <member name="T:Alis.Core.Aspect.Fluent.Words.IWithName`2">
-            <summary>Define the word "Name" </summary>
-            <typeparam name="TBuilder">The type of the uilder.</typeparam>
-            <typeparam name="TArgument">The type of the rgument.</typeparam>
-        </member>
-        <member name="M:Alis.Core.Aspect.Fluent.Words.IWithName`2.WithName(`1)">
-            <summary>Withes the name.</summary>
-            <param name="value">The value.</param>
-            <returns>Return the value that you want.</returns>
-        </member>
-        <member name="T:Alis.Core.Aspect.Fluent.Words.IWithTag`2">
-            <summary>
-                Define the word "Tag"
-            </summary>
-            <typeparam name="TBuilder">The type of the uilder.</typeparam>
-            <typeparam name="TArgument">The type of the rgument.</typeparam>
-        </member>
-        <member name="M:Alis.Core.Aspect.Fluent.Words.IWithTag`2.WithTag(`1)">
-            <summary>Withes the tag.</summary>
-            <param name="value">The value.</param>
-            <returns>return the object that you want.</returns>
-        </member>
-        <member name="T:Alis.Core.Aspect.Logging.Color">
-            <summary>
-                Color for debug drawing. Each value has the range [0,1].
-            </summary>
-        </member>
-        <member name="F:Alis.Core.Aspect.Logging.Color.r">
-            <summary>
-                The
-            </summary>
-        </member>
-        <member name="F:Alis.Core.Aspect.Logging.Color.g">
-            <summary>
-                The
-            </summary>
-        </member>
-        <member name="F:Alis.Core.Aspect.Logging.Color.b">
-            <summary>
-                The
-            </summary>
-        </member>
-        <member name="M:Alis.Core.Aspect.Logging.Color.#ctor(System.Single,System.Single,System.Single)">
-            <summary>
-                Initializes a new instance of the <see cref="T:Alis.Core.Aspect.Logging.Color" /> class
-            </summary>
-            <param name="r">The </param>
-            <param name="g">The </param>
-            <param name="b">The </param>
-        </member>
-        <member name="M:Alis.Core.Aspect.Logging.Color.Set(System.Single,System.Single,System.Single)">
-            <summary>
-                Sets the r
-            </summary>
-            <param name="r">The </param>
-            <param name="g">The </param>
-            <param name="b">The </param>
-        </member>
-        <member name="T:Alis.Core.Aspect.Logging.ConsoleController">
-            <summary>
-                The console controller class
-            </summary>
-        </member>
-        <member name="M:Alis.Core.Aspect.Logging.ConsoleController.#cctor">
-            <summary>
-                Initializes a new instance of the <see cref="T:Alis.Core.Aspect.Logging.ConsoleController" /> class
-            </summary>
-        </member>
-        <member name="F:Alis.Core.Aspect.Logging.ConsoleController._messages">
-            <summary>
-                The message
-            </summary>
-        </member>
-        <member name="F:Alis.Core.Aspect.Logging.ConsoleController._filePath">
-            <summary>
-                The file path
-            </summary>
-        </member>
-        <member name="F:Alis.Core.Aspect.Logging.ConsoleController._dirPath">
-            <summary>
-                The dir path
-            </summary>
-        </member>
-        <member name="M:Alis.Core.Aspect.Logging.ConsoleController.Print(Alis.Core.Aspect.Logging.Message)">
-            <summary>
-                Prints the to console using the specified message
-            </summary>
-            <param name="message">The message</param>
-        </member>
-        <member name="M:Alis.Core.Aspect.Logging.ConsoleController.SaveToFile(Alis.Core.Aspect.Logging.Message)">
-            <summary>
-                Saves the to file using the specified message
-            </summary>
-            <param name="message">The message</param>
-        </member>
-        <member name="T:Alis.Core.Aspect.Logging.DateTimeConverter">
-            <summary>
-                The date time converter class
-            </summary>
-            <seealso cref="T:System.Text.Json.Serialization.JsonConverter`1" />
-        </member>
-        <member name="M:Alis.Core.Aspect.Logging.DateTimeConverter.Read(System.Text.Json.Utf8JsonReader@,System.Type,System.Text.Json.JsonSerializerOptions)">
-            <summary>
-                Reads the reader
-            </summary>
-            <param name="reader">The reader</param>
-            <param name="typeToConvert">The type to convert</param>
-            <param name="options">The options</param>
-            <returns>The date time</returns>
-        </member>
-        <member name="M:Alis.Core.Aspect.Logging.DateTimeConverter.Write(System.Text.Json.Utf8JsonWriter,System.DateTime,System.Text.Json.JsonSerializerOptions)">
-            <summary>
-                Writes the writer
-            </summary>
-            <param name="writer">The writer</param>
-            <param name="value">The value</param>
-            <param name="options">The options</param>
-        </member>
-        <member name="T:Alis.Core.Aspect.Logging.ConsoleLogConfig">
-            <summary>
-                The console log config class
-            </summary>
-        </member>
-        <member name="F:Alis.Core.Aspect.Logging.ConsoleLogConfig.InfoMessageColor">
-            <summary>
-                Info text color
-            </summary>
-        </member>
-        <member name="F:Alis.Core.Aspect.Logging.ConsoleLogConfig.LogMessageColor">
-            <summary>
-                Log text color
-            </summary>
-        </member>
-        <member name="F:Alis.Core.Aspect.Logging.ConsoleLogConfig.TraceMessageColor">
-            <summary>
-                Trace text color
-            </summary>
-        </member>
-        <member name="F:Alis.Core.Aspect.Logging.ConsoleLogConfig.WarningMessageColor">
-            <summary>
-                Warning text color
-            </summary>
-        </member>
-        <member name="F:Alis.Core.Aspect.Logging.ConsoleLogConfig.ErrorMessageColor">
-            <summary>
-                Error text color
-            </summary>
-        </member>
-        <member name="F:Alis.Core.Aspect.Logging.ConsoleLogConfig.ExceptionMessageColor">
-            <summary>
-                Exception text color
-            </summary>
-        </member>
-        <member name="F:Alis.Core.Aspect.Logging.ConsoleLogConfig.EventMessageColor">
-            <summary>
-                Event text color
-            </summary>
-        </member>
-        <member name="M:Alis.Core.Aspect.Logging.ConsoleLogConfig.GetColorMessageByType(Alis.Core.Aspect.Logging.MessageType)">
-            <summary>
-                Gets the color message by type using the specified message type
-            </summary>
-            <param name="messageType">The message type</param>
-            <exception cref="T:System.ArgumentOutOfRangeException">null</exception>
-            <returns>The console color</returns>
-        </member>
-        <member name="T:Alis.Core.Aspect.Logging.FileController">
-            <summary>
-                The file controller class
-            </summary>
-        </member>
-        <member name="T:Alis.Core.Aspect.Logging.Logger">
-            <summary>
-                The logger class
-            </summary>
-        </member>
-        <member name="M:Alis.Core.Aspect.Logging.Logger.Trace">
-            <summary>
-                Traces the message
-            </summary>
-        </member>
-        <member name="M:Alis.Core.Aspect.Logging.Logger.Trace(System.String)">
-            <summary>
-                Traces the message
-            </summary>
-            <param name="message">The message</param>
-        </member>
-        <member name="M:Alis.Core.Aspect.Logging.Logger.Info(System.String)">
-            <summary>
-                Infoes the message
-            </summary>
-            <param name="message">The message</param>
-        </member>
-        <member name="M:Alis.Core.Aspect.Logging.Logger.Log(System.String)">
-            <summary>
-                Logs the message
-            </summary>
-            <param name="message">The message</param>
-        </member>
-        <member name="M:Alis.Core.Aspect.Logging.Logger.Event(System.String)">
-            <summary>
-                Events the message
-            </summary>
-            <param name="message">The message</param>
-        </member>
-        <member name="M:Alis.Core.Aspect.Logging.Logger.Event">
-            <summary>
-                Events
-            </summary>
-        </member>
-        <member name="M:Alis.Core.Aspect.Logging.Logger.Warning(System.String)">
-            <summary>
-                Warnings the message
-            </summary>
-            <param name="message">The message</param>
-        </member>
-        <member name="M:Alis.Core.Aspect.Logging.Logger.Error(System.String)">
-            <summary>
-                Errors the message
-            </summary>
-            <param name="message">The message</param>
-        </member>
-        <member name="M:Alis.Core.Aspect.Logging.Logger.Exception(System.String)">
-            <summary>
-                Exceptions the message
-            </summary>
-            <param name="message">The message</param>
-        </member>
-        <member name="M:Alis.Core.Aspect.Logging.Logger.Exception(System.Exception)">
-            <summary>
-                Exceptions the exception
-            </summary>
-            <param name="exception">The exception</param>
-        </member>
-        <member name="T:Alis.Core.Aspect.Logging.LogLevel">
-            <summary>
-                The log level enum
-            </summary>
-        </member>
-        <member name="F:Alis.Core.Aspect.Logging.LogLevel.Info">
-            <summary>
-                The info log level
-            </summary>
-        </member>
-        <member name="F:Alis.Core.Aspect.Logging.LogLevel.Log">
-            <summary>
-                The log log level
-            </summary>
-        </member>
-        <member name="F:Alis.Core.Aspect.Logging.LogLevel.Normal">
-            <summary>
-                The normal log level
-            </summary>
-        </member>
-        <member name="F:Alis.Core.Aspect.Logging.LogLevel.Critical">
-            <summary>
-                The critical log level
-            </summary>
-        </member>
-        <member name="T:Alis.Core.Aspect.Logging.Message">
-            <summary>
-                The message class
-            </summary>
-        </member>
-        <member name="M:Alis.Core.Aspect.Logging.Message.#ctor(Alis.Core.Aspect.Logging.MessageType,System.String)">
-            <summary>
-                Initializes a new instance of the <see cref="T:Alis.Core.Aspect.Logging.Message" /> class
-            </summary>
-            <param name="messageType">The message type</param>
-            <param name="content">The content</param>
-        </member>
-        <member name="P:Alis.Core.Aspect.Logging.Message.DateTime">
-            <summary>
-                Gets or sets the value of the date time
-            </summary>
-        </member>
-        <member name="P:Alis.Core.Aspect.Logging.Message.MessageType">
-            <summary>
-                Gets or sets the value of the message type
-            </summary>
-        </member>
-        <member name="P:Alis.Core.Aspect.Logging.Message.Level">
-            <summary>
-                Gets or sets the value of the level
-            </summary>
-        </member>
-        <member name="P:Alis.Core.Aspect.Logging.Message.Content">
-            <summary>
-                Gets or sets the value of the content
-            </summary>
-        </member>
-        <member name="P:Alis.Core.Aspect.Logging.Message.StackTrace">
-            <summary>
-                Gets or sets the value of the stack trace
-            </summary>
-        </member>
-        <member name="P:Alis.Core.Aspect.Logging.Message.Method">
-            <summary>
-                Gets or sets the value of the method
-            </summary>
-        </member>
-        <member name="P:Alis.Core.Aspect.Logging.Message.File">
-            <summary>
-                Gets or sets the value of the file
-            </summary>
-        </member>
-        <member name="P:Alis.Core.Aspect.Logging.Message.Line">
-            <summary>
-                Gets or sets the value of the line
-            </summary>
-        </member>
-        <member name="T:Alis.Core.Aspect.Logging.MessageType">
-            <summary>
-                The message type enum
-            </summary>
-        </member>
-        <member name="F:Alis.Core.Aspect.Logging.MessageType.Trace">
-            <summary>
-                The trace message type
-            </summary>
-        </member>
-        <member name="F:Alis.Core.Aspect.Logging.MessageType.Info">
-            <summary>
-                The info message type
-            </summary>
-        </member>
-        <member name="F:Alis.Core.Aspect.Logging.MessageType.Log">
-            <summary>
-                The log message type
-            </summary>
-        </member>
-        <member name="F:Alis.Core.Aspect.Logging.MessageType.Event">
-            <summary>
-                The event message type
-            </summary>
-        </member>
-        <member name="F:Alis.Core.Aspect.Logging.MessageType.Warning">
-            <summary>
-                The warning message type
-            </summary>
-        </member>
-        <member name="F:Alis.Core.Aspect.Logging.MessageType.Error">
-            <summary>
-                The error message type
-            </summary>
-        </member>
-        <member name="F:Alis.Core.Aspect.Logging.MessageType.Exception">
-            <summary>
-                The exception message type
-            </summary>
-        </member>
-        <member name="T:Alis.Core.Aspect.Math.Exceptions.ArgumentExceptionDestinationTooShort">
-            <summary>
-                The argument exception destination too short class
-            </summary>
-            <seealso cref="T:System.Exception" />
-        </member>
-        <member name="T:Alis.Core.Aspect.Math.Exceptions.InsufficientNumberOfElementsException">
-            <summary>
-                The insufficient number of elements exception class
-            </summary>
-            <seealso cref="T:System.Exception" />
-        </member>
-        <member name="M:Alis.Core.Aspect.Math.Exceptions.InsufficientNumberOfElementsException.#ctor(System.Int32)">
-            <summary>
-                Initializes a new instance of the <see cref="T:Alis.Core.Aspect.Math.Exceptions.InsufficientNumberOfElementsException" /> class
-            </summary>
-            <param name="i">The </param>
-        </member>
-        <member name="T:Alis.Core.Aspect.Math.Figures.D2.Circle.CircleF">
-            <summary>
-                The circle
-            </summary>
-        </member>
-        <member name="T:Alis.Core.Aspect.Math.Figures.D2.Circle.CircleI">
-            <summary>
-                The circle
-            </summary>
-        </member>
-        <member name="T:Alis.Core.Aspect.Math.Figures.D2.Rectangle.RectangleF">
-            <summary>
-                RectangleI is an utility class for manipulating 2D rectangles
-                with float coordinates
-            </summary>
-        </member>
-        <member name="M:Alis.Core.Aspect.Math.Figures.D2.Rectangle.RectangleF.#ctor(System.Single,System.Single,System.Single,System.Single)">
-            <summary>
-                Construct the rectangle from its coordinates
-            </summary>
-            <param name="left">Left coordinate of the rectangle</param>
-            <param name="top">Top coordinate of the rectangle</param>
-            <param name="width">Width of the rectangle</param>
-            <param name="height">Height of the rectangle</param>
-        </member>
-        <member name="M:Alis.Core.Aspect.Math.Figures.D2.Rectangle.RectangleF.#ctor(Alis.Core.Aspect.Math.Vector.Vector2F,Alis.Core.Aspect.Math.Vector.Vector2F)">
-            <summary>
-                Construct the rectangle from position and size
-            </summary>
-            <param name="position">Position of the top-left corner of the rectangle</param>
-            <param name="size">Size of the rectangle</param>
-        </member>
-        <member name="M:Alis.Core.Aspect.Math.Figures.D2.Rectangle.RectangleF.Contains(System.Single,System.Single)">
-            <summary>
-                Check if a point is inside the rectangle's area
-            </summary>
-            <param name="x">X coordinate of the point to test</param>
-            <param name="y">Y coordinate of the point to test</param>
-            <returns>True if the point is inside</returns>
-        </member>
-        <member name="M:Alis.Core.Aspect.Math.Figures.D2.Rectangle.RectangleF.Intersects(Alis.Core.Aspect.Math.Figures.D2.Rectangle.RectangleF)">
-            <summary>
-                Check intersection between two rectangles
-            </summary>
-            <param name="rect"> Rectangle to test</param>
-            <returns>True if rectangles overlap</returns>
-        </member>
-        <member name="M:Alis.Core.Aspect.Math.Figures.D2.Rectangle.RectangleF.Intersects(Alis.Core.Aspect.Math.Figures.D2.Rectangle.RectangleF,Alis.Core.Aspect.Math.Figures.D2.Rectangle.RectangleF@)">
-            <summary>
-                Check intersection between two rectangles
-            </summary>
-            <param name="rect"> Rectangle to test</param>
-            <param name="overlap">Rectangle to be filled with overlapping rect</param>
-            <returns>True if rectangles overlap</returns>
-        </member>
-        <member name="M:Alis.Core.Aspect.Math.Figures.D2.Rectangle.RectangleF.ToString">
-            <summary>
-                Provide a string describing the object
-            </summary>
-            <returns>String description of the object</returns>
-        </member>
-        <member name="M:Alis.Core.Aspect.Math.Figures.D2.Rectangle.RectangleF.Equals(System.Object)">
-            <summary>
-                Compare rectangle and object and checks if they are equal
-            </summary>
-            <param name="obj">Object to check</param>
-            <returns>Object and rectangle are equal</returns>
-        </member>
-        <member name="M:Alis.Core.Aspect.Math.Figures.D2.Rectangle.RectangleF.Equals(Alis.Core.Aspect.Math.Figures.D2.Rectangle.RectangleF)">
-            <summary>
-                Compare two rectangles and checks if they are equal
-            </summary>
-            <param name="other">Rectangle to check</param>
-            <returns>Rectangles are equal</returns>
-        </member>
-        <member name="M:Alis.Core.Aspect.Math.Figures.D2.Rectangle.RectangleF.GetHashCode">
-            <summary>
-                Provide a integer describing the object
-            </summary>
-            <returns>Integer description of the object</returns>
-        </member>
-        <member name="M:Alis.Core.Aspect.Math.Figures.D2.Rectangle.RectangleF.op_Equality(Alis.Core.Aspect.Math.Figures.D2.Rectangle.RectangleF,Alis.Core.Aspect.Math.Figures.D2.Rectangle.RectangleF)">
-            <summary>
-                Operator == overload ; check rect equality
-            </summary>
-            <param name="r1">First rect</param>
-            <param name="r2">Second rect</param>
-            <returns>r1 == r2</returns>
-        </member>
-        <member name="M:Alis.Core.Aspect.Math.Figures.D2.Rectangle.RectangleF.op_Inequality(Alis.Core.Aspect.Math.Figures.D2.Rectangle.RectangleF,Alis.Core.Aspect.Math.Figures.D2.Rectangle.RectangleF)">
-            <summary>
-                Operator != overload ; check rect inequality
-            </summary>
-            <param name="r1">First rect</param>
-            <param name="r2">Second rect</param>
-            <returns>r1 != r2</returns>
-        </member>
-        <member name="M:Alis.Core.Aspect.Math.Figures.D2.Rectangle.RectangleF.op_Explicit(Alis.Core.Aspect.Math.Figures.D2.Rectangle.RectangleF)~Alis.Core.Aspect.Math.Figures.D2.Rectangle.RectangleI">
-            <summary>
-                Explicit casting to another rectangle type
-            </summary>
-            <param name="r">Rectangle being casted</param>
-            <returns>Casting result</returns>
-        </member>
-        <member name="F:Alis.Core.Aspect.Math.Figures.D2.Rectangle.RectangleF.Left">
-            <summary>Left coordinate of the rectangle</summary>
-        </member>
-        <member name="F:Alis.Core.Aspect.Math.Figures.D2.Rectangle.RectangleF.Top">
-            <summary>Top coordinate of the rectangle</summary>
-        </member>
-        <member name="F:Alis.Core.Aspect.Math.Figures.D2.Rectangle.RectangleF.Width">
-            <summary>Width of the rectangle</summary>
-        </member>
-        <member name="F:Alis.Core.Aspect.Math.Figures.D2.Rectangle.RectangleF.Height">
-            <summary>Height of the rectangle</summary>
-        </member>
-        <member name="T:Alis.Core.Aspect.Math.Figures.D2.Rectangle.RectangleI">
-            <summary>
-                RectangleI is an utility class for manipulating 2D rectangles
-                with integer coordinates
-            </summary>
-        </member>
-        <member name="M:Alis.Core.Aspect.Math.Figures.D2.Rectangle.RectangleI.#ctor(System.Int32,System.Int32,System.Int32,System.Int32)">
-            <summary>
-                Construct the rectangle from its coordinates
-            </summary>
-            <param name="left">Left coordinate of the rectangle</param>
-            <param name="top">Top coordinate of the rectangle</param>
-            <param name="width">Width of the rectangle</param>
-            <param name="height">Height of the rectangle</param>
-        </member>
-        <member name="M:Alis.Core.Aspect.Math.Figures.D2.Rectangle.RectangleI.#ctor(Alis.Core.Aspect.Math.Vector.Vector2I,Alis.Core.Aspect.Math.Vector.Vector2I)">
-            <summary>
-                Construct the rectangle from position and size
-            </summary>
-            <param name="position">Position of the top-left corner of the rectangle</param>
-            <param name="size">Size of the rectangle</param>
-        </member>
-        <member name="M:Alis.Core.Aspect.Math.Figures.D2.Rectangle.RectangleI.Contains(System.Int32,System.Int32)">
-            <summary>
-                Check if a point is inside the rectangle's area
-            </summary>
-            <param name="x">X coordinate of the point to test</param>
-            <param name="y">Y coordinate of the point to test</param>
-            <returns>True if the point is inside</returns>
-        </member>
-        <member name="M:Alis.Core.Aspect.Math.Figures.D2.Rectangle.RectangleI.Intersects(Alis.Core.Aspect.Math.Figures.D2.Rectangle.RectangleI)">
-            <summary>
-                Check intersection between two rectangles
-            </summary>
-            <param name="rect"> Rectangle to test</param>
-            <returns>True if rectangles overlap</returns>
-        </member>
-        <member name="M:Alis.Core.Aspect.Math.Figures.D2.Rectangle.RectangleI.Intersects(Alis.Core.Aspect.Math.Figures.D2.Rectangle.RectangleI,Alis.Core.Aspect.Math.Figures.D2.Rectangle.RectangleI@)">
-            <summary>
-                Check intersection between two rectangles
-            </summary>
-            <param name="rect"> Rectangle to test</param>
-            <param name="overlap">Rectangle to be filled with overlapping rect</param>
-            <returns>True if rectangles overlap</returns>
-        </member>
-        <member name="M:Alis.Core.Aspect.Math.Figures.D2.Rectangle.RectangleI.ToString">
-            <summary>
-                Provide a string describing the object
-            </summary>
-            <returns>String description of the object</returns>
-        </member>
-        <member name="M:Alis.Core.Aspect.Math.Figures.D2.Rectangle.RectangleI.Equals(System.Object)">
-            <summary>
-                Compare rectangle and object and checks if they are equal
-            </summary>
-            <param name="obj">Object to check</param>
-            <returns>Object and rectangle are equal</returns>
-        </member>
-        <member name="M:Alis.Core.Aspect.Math.Figures.D2.Rectangle.RectangleI.Equals(Alis.Core.Aspect.Math.Figures.D2.Rectangle.RectangleI)">
-            <summary>
-                Compare two rectangles and checks if they are equal
-            </summary>
-            <param name="other">Rectangle to check</param>
-            <returns>Rectangles are equal</returns>
-        </member>
-        <member name="M:Alis.Core.Aspect.Math.Figures.D2.Rectangle.RectangleI.GetHashCode">
-            <summary>
-                Provide a integer describing the object
-            </summary>
-            <returns>Integer description of the object</returns>
-        </member>
-        <member name="M:Alis.Core.Aspect.Math.Figures.D2.Rectangle.RectangleI.op_Equality(Alis.Core.Aspect.Math.Figures.D2.Rectangle.RectangleI,Alis.Core.Aspect.Math.Figures.D2.Rectangle.RectangleI)">
-            <summary>
-                Operator == overload ; check rect equality
-            </summary>
-            <param name="r1">First rect</param>
-            <param name="r2">Second rect</param>
-            <returns>r1 == r2</returns>
-        </member>
-        <member name="M:Alis.Core.Aspect.Math.Figures.D2.Rectangle.RectangleI.op_Inequality(Alis.Core.Aspect.Math.Figures.D2.Rectangle.RectangleI,Alis.Core.Aspect.Math.Figures.D2.Rectangle.RectangleI)">
-            <summary>
-                Operator != overload ; check rect inequality
-            </summary>
-            <param name="r1">First rect</param>
-            <param name="r2">Second rect</param>
-            <returns>r1 != r2</returns>
-        </member>
-        <member name="M:Alis.Core.Aspect.Math.Figures.D2.Rectangle.RectangleI.op_Explicit(Alis.Core.Aspect.Math.Figures.D2.Rectangle.RectangleI)~Alis.Core.Aspect.Math.Figures.D2.Rectangle.RectangleF">
-            <summary>
-                Explicit casting to another rectangle type
-            </summary>
-            <param name="r">Rectangle being casted</param>
-            <returns>Casting result</returns>
-        </member>
-        <member name="F:Alis.Core.Aspect.Math.Figures.D2.Rectangle.RectangleI.Left">
-            <summary>Left coordinate of the rectangle</summary>
-        </member>
-        <member name="F:Alis.Core.Aspect.Math.Figures.D2.Rectangle.RectangleI.Top">
-            <summary>Top coordinate of the rectangle</summary>
-        </member>
-        <member name="F:Alis.Core.Aspect.Math.Figures.D2.Rectangle.RectangleI.Width">
-            <summary>Width of the rectangle</summary>
-        </member>
-        <member name="F:Alis.Core.Aspect.Math.Figures.D2.Rectangle.RectangleI.Height">
-            <summary>Height of the rectangle</summary>
-        </member>
-        <member name="T:Alis.Core.Aspect.Math.Figures.D3.Cube.CubeF">
-            <summary>
-                The cube
-            </summary>
-        </member>
-        <member name="T:Alis.Core.Aspect.Math.Figures.D3.Cube.CubeI">
-            <summary>
-                The cube
-            </summary>
-        </member>
-        <member name="T:Alis.Core.Aspect.Math.Figures.D3.Sphere.SphereF">
-            <summary>
-                The sphere
-            </summary>
-        </member>
-        <member name="T:Alis.Core.Aspect.Math.Figures.D3.Sphere.SphereI">
-            <summary>
-                The sphere
-            </summary>
-        </member>
-        <member name="T:Alis.Core.Aspect.Math.Matrix.Matrix4X4F">
-            <summary>
-                The matrix
-            </summary>
-            <summary>
-                The matrix
-            </summary>
-            <summary>
-                The matrix
-            </summary>
-        </member>
-        <member name="T:Alis.Core.Aspect.Math.Matrix.Matrix4X4F.CanonicalBasis">
-            <summary>
-                The canonical basis
-            </summary>
-        </member>
-        <member name="F:Alis.Core.Aspect.Math.Matrix.Matrix4X4F.CanonicalBasis.Row0">
-            <summary>
-                The row
-            </summary>
-        </member>
-        <member name="F:Alis.Core.Aspect.Math.Matrix.Matrix4X4F.CanonicalBasis.Row1">
-            <summary>
-                The row
-            </summary>
-        </member>
-        <member name="F:Alis.Core.Aspect.Math.Matrix.Matrix4X4F.CanonicalBasis.Row2">
-            <summary>
-                The row
-            </summary>
-        </member>
-        <member name="F:Alis.Core.Aspect.Math.Matrix.Matrix4X4F.BillboardEpsilon">
-            <summary>
-                The billboard epsilon
-            </summary>
-        </member>
-        <member name="F:Alis.Core.Aspect.Math.Matrix.Matrix4X4F.BillboardMinAngle">
-            <summary>
-                The pi
-            </summary>
-        </member>
-        <member name="F:Alis.Core.Aspect.Math.Matrix.Matrix4X4F.DecomposeEpsilon">
-            <summary>
-                The decompose epsilon
-            </summary>
-        </member>
-        <member name="F:Alis.Core.Aspect.Math.Matrix.Matrix4X4F.M11">
-            <summary>The first element of the first row.</summary>
-        </member>
-        <member name="F:Alis.Core.Aspect.Math.Matrix.Matrix4X4F.M12">
-            <summary>The second element of the first row.</summary>
-        </member>
-        <member name="F:Alis.Core.Aspect.Math.Matrix.Matrix4X4F.M13">
-            <summary>The third element of the first row.</summary>
-        </member>
-        <member name="F:Alis.Core.Aspect.Math.Matrix.Matrix4X4F.M14">
-            <summary>The fourth element of the first row.</summary>
-        </member>
-        <member name="F:Alis.Core.Aspect.Math.Matrix.Matrix4X4F.M21">
-            <summary>The first element of the second row.</summary>
-        </member>
-        <member name="F:Alis.Core.Aspect.Math.Matrix.Matrix4X4F.M22">
-            <summary>The second element of the second row.</summary>
-        </member>
-        <member name="F:Alis.Core.Aspect.Math.Matrix.Matrix4X4F.M23">
-            <summary>The third element of the second row.</summary>
-        </member>
-        <member name="F:Alis.Core.Aspect.Math.Matrix.Matrix4X4F.M24">
-            <summary>The fourth element of the second row.</summary>
-        </member>
-        <member name="F:Alis.Core.Aspect.Math.Matrix.Matrix4X4F.M31">
-            <summary>The first element of the third row.</summary>
-        </member>
-        <member name="F:Alis.Core.Aspect.Math.Matrix.Matrix4X4F.M32">
-            <summary>The second element of the third row.</summary>
-        </member>
-        <member name="F:Alis.Core.Aspect.Math.Matrix.Matrix4X4F.M33">
-            <summary>The third element of the third row.</summary>
-        </member>
-        <member name="F:Alis.Core.Aspect.Math.Matrix.Matrix4X4F.M34">
-            <summary>The fourth element of the third row.</summary>
-        </member>
-        <member name="F:Alis.Core.Aspect.Math.Matrix.Matrix4X4F.M41">
-            <summary>The first element of the fourth row.</summary>
-        </member>
-        <member name="F:Alis.Core.Aspect.Math.Matrix.Matrix4X4F.M42">
-            <summary>The second element of the fourth row.</summary>
-        </member>
-        <member name="F:Alis.Core.Aspect.Math.Matrix.Matrix4X4F.M43">
-            <summary>The third element of the fourth row.</summary>
-        </member>
-        <member name="F:Alis.Core.Aspect.Math.Matrix.Matrix4X4F.M44">
-            <summary>The fourth element of the fourth row.</summary>
-        </member>
-        <member name="M:Alis.Core.Aspect.Math.Matrix.Matrix4X4F.#ctor(System.Single,System.Single,System.Single,System.Single,System.Single,System.Single,System.Single,System.Single,System.Single,System.Single,System.Single,System.Single,System.Single,System.Single,System.Single,System.Single)">
-            <summary>Creates a 4x4 matrix from the specified components.</summary>
-            <param name="m11">The value to assign to the first element in the first row.</param>
-            <param name="m12">The value to assign to the second element in the first row.</param>
-            <param name="m13">The value to assign to the third element in the first row.</param>
-            <param name="m14">The value to assign to the fourth element in the first row.</param>
-            <param name="m21">The value to assign to the first element in the second row.</param>
-            <param name="m22">The value to assign to the second element in the second row.</param>
-            <param name="m23">The value to assign to the third element in the second row.</param>
-            <param name="m24">The value to assign to the third element in the second row.</param>
-            <param name="m31">The value to assign to the first element in the third row.</param>
-            <param name="m32">The value to assign to the second element in the third row.</param>
-            <param name="m33">The value to assign to the third element in the third row.</param>
-            <param name="m34">The value to assign to the fourth element in the third row.</param>
-            <param name="m41">The value to assign to the first element in the fourth row.</param>
-            <param name="m42">The value to assign to the second element in the fourth row.</param>
-            <param name="m43">The value to assign to the third element in the fourth row.</param>
-            <param name="m44">The value to assign to the fourth element in the fourth row.</param>
-        </member>
-        <member name="M:Alis.Core.Aspect.Math.Matrix.Matrix4X4F.#ctor(System.Numerics.Matrix3x2)">
-            <summary>Creates a <see cref="T:Alis.Core.Aspect.Math.Matrix.Matrix4X4F" /> object from a specified <see cref="T:System.Numerics.Matrix3x2" /> object.</summary>
-            <param name="value">A 3x2 matrix.</param>
-            <remarks>
-                This constructor creates a 4x4 matrix whose <see cref="F:Alis.Core.Aspect.Math.Matrix.Matrix4X4F.M13" />, <see cref="F:Alis.Core.Aspect.Math.Matrix.Matrix4X4F.M14" />,
-                <see cref="F:Alis.Core.Aspect.Math.Matrix.Matrix4X4F.M23" />, <see cref="F:Alis.Core.Aspect.Math.Matrix.Matrix4X4F.M24" />, <see cref="F:Alis.Core.Aspect.Math.Matrix.Matrix4X4F.M31" />,
-                <see cref="F:Alis.Core.Aspect.Math.Matrix.Matrix4X4F.M32" />, <see cref="F:Alis.Core.Aspect.Math.Matrix.Matrix4X4F.M34" />, and <see cref="F:Alis.Core.Aspect.Math.Matrix.Matrix4X4F.M43" /> components are
-                zero, and whose <see cref="F:Alis.Core.Aspect.Math.Matrix.Matrix4X4F.M33" /> and <see cref="F:Alis.Core.Aspect.Math.Matrix.Matrix4X4F.M44" /> components are one.
-            </remarks>
-        </member>
-        <member name="P:Alis.Core.Aspect.Math.Matrix.Matrix4X4F.Identity">
-            <summary>Gets the multiplicative identity matrix.</summary>
-            <value>Gets the multiplicative identity matrix.</value>
-        </member>
-        <member name="P:Alis.Core.Aspect.Math.Matrix.Matrix4X4F.IsIdentity">
-            <summary>Indicates whether the current matrix is the identity matrix.</summary>
-            <value><see langword="true" /> if the current matrix is the identity matrix; otherwise, <see langword="false" />.</value>
-        </member>
-        <member name="P:Alis.Core.Aspect.Math.Matrix.Matrix4X4F.Translation">
-            <summary>Gets or sets the translation component of this matrix.</summary>
-            <value>The translation component of the current instance.</value>
-        </member>
-        <member name="M:Alis.Core.Aspect.Math.Matrix.Matrix4X4F.op_Addition(Alis.Core.Aspect.Math.Matrix.Matrix4X4F,Alis.Core.Aspect.Math.Matrix.Matrix4X4F)">
-            <summary>Adds each element in one matrix with its corresponding element in a second matrix.</summary>
-            <param name="value1">The first matrix.</param>
-            <param name="value2">The second matrix.</param>
-            <returns>The matrix that contains the summed values.</returns>
-            <remarks>
-                The <see cref="M:Alis.Core.Aspect.Math.Matrix.Matrix4X4F.op_Addition(Alis.Core.Aspect.Math.Matrix.Matrix4X4F,Alis.Core.Aspect.Math.Matrix.Matrix4X4F)" /> method defines the operation of the addition operator for
-                <see cref="T:Alis.Core.Aspect.Math.Matrix.Matrix4X4F" /> objects.
-            </remarks>
-        </member>
-        <member name="M:Alis.Core.Aspect.Math.Matrix.Matrix4X4F.op_Equality(Alis.Core.Aspect.Math.Matrix.Matrix4X4F,Alis.Core.Aspect.Math.Matrix.Matrix4X4F)">
-            <summary>Returns a value that indicates whether the specified matrices are equal.</summary>
-            <param name="value1">The first matrix to compare.</param>
-            <param name="value2">The second matrix to care</param>
-            <returns>
-                <see langword="true" /> if <paramref name="value1" /> and <paramref name="value2" /> are equal; otherwise,
-                <see langword="false" />.
-            </returns>
-            <remarks>Two matrices are equal if all their corresponding elements are equal.</remarks>
-        </member>
-        <member name="M:Alis.Core.Aspect.Math.Matrix.Matrix4X4F.op_Inequality(Alis.Core.Aspect.Math.Matrix.Matrix4X4F,Alis.Core.Aspect.Math.Matrix.Matrix4X4F)">
-            <summary>Returns a value that indicates whether the specified matrices are not equal.</summary>
-            <param name="value1">The first matrix to compare.</param>
-            <param name="value2">The second matrix to compare.</param>
-            <returns>
-                <see langword="true" /> if <paramref name="value1" /> and <paramref name="value2" /> are not equal; otherwise,
-                <see langword="false" />.
-            </returns>
-        </member>
-        <member name="M:Alis.Core.Aspect.Math.Matrix.Matrix4X4F.op_Multiply(Alis.Core.Aspect.Math.Matrix.Matrix4X4F,Alis.Core.Aspect.Math.Matrix.Matrix4X4F)">
-            <summary>Multiplies two matrices together to compute the product.</summary>
-            <param name="value1">The first matrix.</param>
-            <param name="value2">The second matrix.</param>
-            <returns>The product matrix.</returns>
-        </member>
-        <member name="M:Alis.Core.Aspect.Math.Matrix.Matrix4X4F.op_Multiply(Alis.Core.Aspect.Math.Matrix.Matrix4X4F,System.Single)">
-            <summary>Multiplies a matrix by a float to compute the product.</summary>
-            <param name="value1">The matrix to scale.</param>
-            <param name="value2">The scaling value to use.</param>
-            <returns>The scaled matrix.</returns>
-        </member>
-        <member name="M:Alis.Core.Aspect.Math.Matrix.Matrix4X4F.op_Subtraction(Alis.Core.Aspect.Math.Matrix.Matrix4X4F,Alis.Core.Aspect.Math.Matrix.Matrix4X4F)">
-            <summary>Subtracts each element in a second matrix from its corresponding element in a first matrix.</summary>
-            <param name="value1">The first matrix.</param>
-            <param name="value2">The second matrix.</param>
-            <returns>
-                The matrix containing the values that result from subtracting each element in <paramref name="value2" /> from
-                its corresponding element in <paramref name="value1" />.
-            </returns>
-            <remarks>
-                The <see cref="M:Alis.Core.Aspect.Math.Matrix.Matrix4X4F.op_Subtraction(Alis.Core.Aspect.Math.Matrix.Matrix4X4F,Alis.Core.Aspect.Math.Matrix.Matrix4X4F)" /> method defines the operation of the subtraction operator for
-                <see cref="T:Alis.Core.Aspect.Math.Matrix.Matrix4X4F" /> objects.
-            </remarks>
-        </member>
-        <member name="M:Alis.Core.Aspect.Math.Matrix.Matrix4X4F.op_UnaryNegation(Alis.Core.Aspect.Math.Matrix.Matrix4X4F)">
-            <summary>Negates the specified matrix by multiplying all its values by -1.</summary>
-            <param name="value">The matrix to negate.</param>
-            <returns>The negated matrix.</returns>
-        </member>
-        <member name="M:Alis.Core.Aspect.Math.Matrix.Matrix4X4F.Add(Alis.Core.Aspect.Math.Matrix.Matrix4X4F,Alis.Core.Aspect.Math.Matrix.Matrix4X4F)">
-            <summary>Adds each element in one matrix with its corresponding element in a second matrix.</summary>
-            <param name="value1">The first matrix.</param>
-            <param name="value2">The second matrix.</param>
-            <returns>The matrix that contains the summed values of <paramref name="value1" /> and <paramref name="value2" />.</returns>
-        </member>
-        <member name="M:Alis.Core.Aspect.Math.Matrix.Matrix4X4F.CreateBillboard(System.Numerics.Vector3,System.Numerics.Vector3,System.Numerics.Vector3,System.Numerics.Vector3)">
-            <summary>Creates a spherical billboard that rotates around a specified object position.</summary>
-            <param name="objectPosition">The position of the object that the billboard will rotate around.</param>
-            <param name="cameraPosition">The position of the camera.</param>
-            <param name="cameraUpVector">The up vector of the camera.</param>
-            <param name="cameraForwardVector">The forward vector of the camera.</param>
-            <returns>The created billboard.</returns>
-        </member>
-        <member name="M:Alis.Core.Aspect.Math.Matrix.Matrix4X4F.CreateConstrainedBillboard(System.Numerics.Vector3,System.Numerics.Vector3,System.Numerics.Vector3,System.Numerics.Vector3,System.Numerics.Vector3)">
-            <summary>Creates a cylindrical billboard that rotates around a specified axis.</summary>
-            <param name="objectPosition">The position of the object that the billboard will rotate around.</param>
-            <param name="cameraPosition">The position of the camera.</param>
-            <param name="rotateAxis">The axis to rotate the billboard around.</param>
-            <param name="cameraForwardVector">The forward vector of the camera.</param>
-            <param name="objectForwardVector">The forward vector of the object.</param>
-            <returns>The billboard matrix.</returns>
-        </member>
-        <member name="M:Alis.Core.Aspect.Math.Matrix.Matrix4X4F.CreateFromAxisAngle(System.Numerics.Vector3,System.Single)">
-            <summary>Creates a matrix that rotates around an arbitrary vector.</summary>
-            <param name="axis">The axis to rotate around.</param>
-            <param name="angle">The angle to rotate around <paramref name="axis" />, in radians.</param>
-            <returns>The rotation matrix.</returns>
-        </member>
-        <member name="M:Alis.Core.Aspect.Math.Matrix.Matrix4X4F.CreateFromQuaternion(System.Numerics.Quaternion)">
-            <summary>Creates a rotation matrix from the specified Quaternion rotation value.</summary>
-            <param name="quaternion">The source Quaternion.</param>
-            <returns>The rotation matrix.</returns>
-        </member>
-        <member name="M:Alis.Core.Aspect.Math.Matrix.Matrix4X4F.CreateFromYawPitchRoll(System.Single,System.Single,System.Single)">
-            <summary>Creates a rotation matrix from the specified yaw, pitch, and roll.</summary>
-            <param name="yaw">The angle of rotation, in radians, around the Y axis.</param>
-            <param name="pitch">The angle of rotation, in radians, around the X axis.</param>
-            <param name="roll">The angle of rotation, in radians, around the Z axis.</param>
-            <returns>The rotation matrix.</returns>
-        </member>
-        <member name="M:Alis.Core.Aspect.Math.Matrix.Matrix4X4F.CreateLookAt(System.Numerics.Vector3,System.Numerics.Vector3,System.Numerics.Vector3)">
-            <summary>Creates a view matrix.</summary>
-            <param name="cameraPosition">The position of the camera.</param>
-            <param name="cameraTarget">The target towards which the camera is pointing.</param>
-            <param name="cameraUpVector">The direction that is "up" from the camera's point of view.</param>
-            <returns>The view matrix.</returns>
-        </member>
-        <member name="M:Alis.Core.Aspect.Math.Matrix.Matrix4X4F.CreateOrthographic(System.Single,System.Single,System.Single,System.Single)">
-            <summary>Creates an orthographic perspective matrix from the given view volume dimensions.</summary>
-            <param name="width">The width of the view volume.</param>
-            <param name="height">The height of the view volume.</param>
-            <param name="zNearPlane">The minimum Z-value of the view volume.</param>
-            <param name="zFarPlane">The maximum Z-value of the view volume.</param>
-            <returns>The orthographic projection matrix.</returns>
-        </member>
-        <member name="M:Alis.Core.Aspect.Math.Matrix.Matrix4X4F.CreateOrthographicOffCenter(System.Single,System.Single,System.Single,System.Single,System.Single,System.Single)">
-            <summary>Creates a customized orthographic projection matrix.</summary>
-            <param name="left">The minimum X-value of the view volume.</param>
-            <param name="right">The maximum X-value of the view volume.</param>
-            <param name="bottom">The minimum Y-value of the view volume.</param>
-            <param name="top">The maximum Y-value of the view volume.</param>
-            <param name="zNearPlane">The minimum Z-value of the view volume.</param>
-            <param name="zFarPlane">The maximum Z-value of the view volume.</param>
-            <returns>The orthographic projection matrix.</returns>
-        </member>
-        <member name="M:Alis.Core.Aspect.Math.Matrix.Matrix4X4F.CreatePerspective(System.Single,System.Single,System.Single,System.Single)">
-            <summary>Creates a perspective projection matrix from the given view volume dimensions.</summary>
-            <param name="width">The width of the view volume at the near view plane.</param>
-            <param name="height">The height of the view volume at the near view plane.</param>
-            <param name="nearPlaneDistance">The distance to the near view plane.</param>
-            <param name="farPlaneDistance">The distance to the far view plane.</param>
-            <returns>The perspective projection matrix.</returns>
-            <exception cref="T:System.ArgumentOutOfRangeException">
-                <paramref name="nearPlaneDistance" /> is less than or equal to zero.
-                -or-
-                <paramref name="farPlaneDistance" /> is less than or equal to zero.
-                -or-
-                <paramref name="nearPlaneDistance" /> is greater than or equal to <paramref name="farPlaneDistance" />.
-            </exception>
-        </member>
-        <member name="M:Alis.Core.Aspect.Math.Matrix.Matrix4X4F.CreatePerspectiveFieldOfView(System.Single,System.Single,System.Single,System.Single)">
-            <summary>
-                Creates a perspective projection matrix based on a field of view, aspect ratio, and near and far view plane
-                distances.
-            </summary>
-            <param name="fieldOfView">The field of view in the y direction, in radians.</param>
-            <param name="aspectRatio">The aspect ratio, defined as view space width divided by height.</param>
-            <param name="nearPlaneDistance">The distance to the near view plane.</param>
-            <param name="farPlaneDistance">The distance to the far view plane.</param>
-            <returns>The perspective projection matrix.</returns>
-            <exception cref="T:System.ArgumentOutOfRangeException">
-                <paramref name="fieldOfView" /> is less than or equal to zero.
-                -or-
-                <paramref name="fieldOfView" /> is greater than or equal to <see cref="F:System.Math.PI" />.
-                <paramref name="nearPlaneDistance" /> is less than or equal to zero.
-                -or-
-                <paramref name="farPlaneDistance" /> is less than or equal to zero.
-                -or-
-                <paramref name="nearPlaneDistance" /> is greater than or equal to <paramref name="farPlaneDistance" />.
-            </exception>
-        </member>
-        <member name="M:Alis.Core.Aspect.Math.Matrix.Matrix4X4F.CreatePerspectiveOffCenter(System.Single,System.Single,System.Single,System.Single,System.Single,System.Single)">
-            <summary>Creates a customized perspective projection matrix.</summary>
-            <param name="left">The minimum x-value of the view volume at the near view plane.</param>
-            <param name="right">The maximum x-value of the view volume at the near view plane.</param>
-            <param name="bottom">The minimum y-value of the view volume at the near view plane.</param>
-            <param name="top">The maximum y-value of the view volume at the near view plane.</param>
-            <param name="nearPlaneDistance">The distance to the near view plane.</param>
-            <param name="farPlaneDistance">The distance to the far view plane.</param>
-            <returns>The perspective projection matrix.</returns>
-            <exception cref="T:System.ArgumentOutOfRangeException">
-                <paramref name="nearPlaneDistance" /> is less than or equal to zero.
-                -or-
-                <paramref name="farPlaneDistance" /> is less than or equal to zero.
-                -or-
-                <paramref name="nearPlaneDistance" /> is greater than or equal to <paramref name="farPlaneDistance" />.
-            </exception>
-        </member>
-        <member name="M:Alis.Core.Aspect.Math.Matrix.Matrix4X4F.CreateReflection(System.Numerics.Plane)">
-            <summary>Creates a matrix that reflects the coordinate system about a specified plane.</summary>
-            <param name="value">The plane about which to create a reflection.</param>
-            <returns>A new matrix expressing the reflection.</returns>
-        </member>
-        <member name="M:Alis.Core.Aspect.Math.Matrix.Matrix4X4F.CreateRotationX(System.Single)">
-            <summary>Creates a matrix for rotating points around the X axis.</summary>
-            <param name="radians">The amount, in radians, by which to rotate around the X axis.</param>
-            <returns>The rotation matrix.</returns>
-        </member>
-        <member name="M:Alis.Core.Aspect.Math.Matrix.Matrix4X4F.CreateRotationX(System.Single,System.Numerics.Vector3)">
-            <summary>Creates a matrix for rotating points around the X axis from a center point.</summary>
-            <param name="radians">The amount, in radians, by which to rotate around the X axis.</param>
-            <param name="centerPoint">The center point.</param>
-            <returns>The rotation matrix.</returns>
-        </member>
-        <member name="M:Alis.Core.Aspect.Math.Matrix.Matrix4X4F.CreateRotationY(System.Single)">
-            <summary>Creates a matrix for rotating points around the Y axis.</summary>
-            <param name="radians">The amount, in radians, by which to rotate around the Y-axis.</param>
-            <returns>The rotation matrix.</returns>
-        </member>
-        <member name="M:Alis.Core.Aspect.Math.Matrix.Matrix4X4F.CreateRotationY(System.Single,System.Numerics.Vector3)">
-            <summary>The amount, in radians, by which to rotate around the Y axis from a center point.</summary>
-            <param name="radians">The amount, in radians, by which to rotate around the Y-axis.</param>
-            <param name="centerPoint">The center point.</param>
-            <returns>The rotation matrix.</returns>
-        </member>
-        <member name="M:Alis.Core.Aspect.Math.Matrix.Matrix4X4F.CreateRotationZ(System.Single)">
-            <summary>Creates a matrix for rotating points around the Z axis.</summary>
-            <param name="radians">The amount, in radians, by which to rotate around the Z-axis.</param>
-            <returns>The rotation matrix.</returns>
-        </member>
-        <member name="M:Alis.Core.Aspect.Math.Matrix.Matrix4X4F.CreateRotationZ(System.Single,System.Numerics.Vector3)">
-            <summary>Creates a matrix for rotating points around the Z axis from a center point.</summary>
-            <param name="radians">The amount, in radians, by which to rotate around the Z-axis.</param>
-            <param name="centerPoint">The center point.</param>
-            <returns>The rotation matrix.</returns>
-        </member>
-        <member name="M:Alis.Core.Aspect.Math.Matrix.Matrix4X4F.CreateScale(System.Single,System.Single,System.Single)">
-            <summary>Creates a scaling matrix from the specified X, Y, and Z components.</summary>
-            <param name="xScale">The value to scale by on the X axis.</param>
-            <param name="yScale">The value to scale by on the Y axis.</param>
-            <param name="zScale">The value to scale by on the Z axis.</param>
-            <returns>The scaling matrix.</returns>
-        </member>
-        <member name="M:Alis.Core.Aspect.Math.Matrix.Matrix4X4F.CreateScale(System.Single,System.Single,System.Single,System.Numerics.Vector3)">
-            <summary>Creates a scaling matrix that is offset by a given center point.</summary>
-            <param name="xScale">The value to scale by on the X axis.</param>
-            <param name="yScale">The value to scale by on the Y axis.</param>
-            <param name="zScale">The value to scale by on the Z axis.</param>
-            <param name="centerPoint">The center point.</param>
-            <returns>The scaling matrix.</returns>
-        </member>
-        <member name="M:Alis.Core.Aspect.Math.Matrix.Matrix4X4F.CreateScale(System.Numerics.Vector3)">
-            <summary>Creates a scaling matrix from the specified vector scale.</summary>
-            <param name="scales">The scale to use.</param>
-            <returns>The scaling matrix.</returns>
-        </member>
-        <member name="M:Alis.Core.Aspect.Math.Matrix.Matrix4X4F.CreateScale(System.Numerics.Vector3,System.Numerics.Vector3)">
-            <summary>Creates a scaling matrix with a center point.</summary>
-            <param name="scales">The vector that contains the amount to scale on each axis.</param>
-            <param name="centerPoint">The center point.</param>
-            <returns>The scaling matrix.</returns>
-        </member>
-        <member name="M:Alis.Core.Aspect.Math.Matrix.Matrix4X4F.CreateScale(System.Single)">
-            <summary>Creates a uniform scaling matrix that scale equally on each axis.</summary>
-            <param name="scale">The uniform scaling factor.</param>
-            <returns>The scaling matrix.</returns>
-        </member>
-        <member name="M:Alis.Core.Aspect.Math.Matrix.Matrix4X4F.CreateScale(System.Single,System.Numerics.Vector3)">
-            <summary>Creates a uniform scaling matrix that scales equally on each axis with a center point.</summary>
-            <param name="scale">The uniform scaling factor.</param>
-            <param name="centerPoint">The center point.</param>
-            <returns>The scaling matrix.</returns>
-        </member>
-        <member name="M:Alis.Core.Aspect.Math.Matrix.Matrix4X4F.CreateShadow(System.Numerics.Vector3,System.Numerics.Plane)">
-            <summary>
-                Creates a matrix that flattens geometry into a specified plane as if casting a shadow from a specified light
-                source.
-            </summary>
-            <param name="lightDirection">The direction from which the light that will cast the shadow is coming.</param>
-            <param name="plane">The plane onto which the new matrix should flatten geometry so as to cast a shadow.</param>
-            <returns>A new matrix that can be used to flatten geometry onto the specified plane from the specified direction.</returns>
-        </member>
-        <member name="M:Alis.Core.Aspect.Math.Matrix.Matrix4X4F.CreateTranslation(System.Numerics.Vector3)">
-            <summary>Creates a translation matrix from the specified 3-dimensional vector.</summary>
-            <param name="position">The amount to translate in each axis.</param>
-            <returns>The translation matrix.</returns>
-        </member>
-        <member name="M:Alis.Core.Aspect.Math.Matrix.Matrix4X4F.CreateTranslation(System.Single,System.Single,System.Single)">
-            <summary>Creates a translation matrix from the specified X, Y, and Z components.</summary>
-            <param name="xPosition">The amount to translate on the X axis.</param>
-            <param name="yPosition">The amount to translate on the Y axis.</param>
-            <param name="zPosition">The amount to translate on the Z axis.</param>
-            <returns>The translation matrix.</returns>
-        </member>
-        <member name="M:Alis.Core.Aspect.Math.Matrix.Matrix4X4F.CreateWorld(System.Numerics.Vector3,System.Numerics.Vector3,System.Numerics.Vector3)">
-            <summary>Creates a world matrix with the specified parameters.</summary>
-            <param name="position">The position of the object.</param>
-            <param name="forward">The forward direction of the object.</param>
-            <param name="up">The upward direction of the object. Its value is usually <c>[0, 1, 0]</c>.</param>
-            <returns>The world matrix.</returns>
-            <remarks><paramref name="position" /> is used in translation operations.</remarks>
-        </member>
-        <member name="M:Alis.Core.Aspect.Math.Matrix.Matrix4X4F.Multiply(Alis.Core.Aspect.Math.Matrix.Matrix4X4F,Alis.Core.Aspect.Math.Matrix.Matrix4X4F)">
-            <summary>Multiplies two matrices together to compute the product.</summary>
-            <param name="value1">The first matrix.</param>
-            <param name="value2">The second matrix.</param>
-            <returns>The product matrix.</returns>
-        </member>
-        <member name="M:Alis.Core.Aspect.Math.Matrix.Matrix4X4F.Multiply(Alis.Core.Aspect.Math.Matrix.Matrix4X4F,System.Single)">
-            <summary>Multiplies a matrix by a float to compute the product.</summary>
-            <param name="value1">The matrix to scale.</param>
-            <param name="value2">The scaling value to use.</param>
-            <returns>The scaled matrix.</returns>
-        </member>
-        <member name="M:Alis.Core.Aspect.Math.Matrix.Matrix4X4F.Negate(Alis.Core.Aspect.Math.Matrix.Matrix4X4F)">
-            <summary>Negates the specified matrix by multiplying all its values by -1.</summary>
-            <param name="value">The matrix to negate.</param>
-            <returns>The negated matrix.</returns>
-        </member>
-        <member name="M:Alis.Core.Aspect.Math.Matrix.Matrix4X4F.Subtract(Alis.Core.Aspect.Math.Matrix.Matrix4X4F,Alis.Core.Aspect.Math.Matrix.Matrix4X4F)">
-            <summary>Subtracts each element in a second matrix from its corresponding element in a first matrix.</summary>
-            <param name="value1">The first matrix.</param>
-            <param name="value2">The second matrix.</param>
-            <returns>
-                The matrix containing the values that result from subtracting each element in <paramref name="value2" /> from
-                its corresponding element in <paramref name="value1" />.
-            </returns>
-        </member>
-        <member name="M:Alis.Core.Aspect.Math.Matrix.Matrix4X4F.Transform(Alis.Core.Aspect.Math.Matrix.Matrix4X4F,System.Numerics.Quaternion)">
-            <summary>Transforms the specified matrix by applying the specified Quaternion rotation.</summary>
-            <param name="value">The matrix to transform.</param>
-            <param name="rotation">The rotation t apply.</param>
-            <returns>The transformed matrix.</returns>
-        </member>
-        <member name="M:Alis.Core.Aspect.Math.Matrix.Matrix4X4F.Equals(System.Object)">
-            <summary>Returns a value that indicates whether this instance and a specified object are equal.</summary>
-            <param name="obj">The object to compare with the current instance.</param>
-            <returns>
-                <see langword="true" /> if the current instance and <paramref name="obj" /> are equal; otherwise,
-                <see langword="false" />. If <paramref name="obj" /> is <see langword="null" />, the method returns
-                <see langword="false" />.
-            </returns>
-            <remarks>
-                The current instance and <paramref name="obj" /> are equal if <paramref name="obj" /> is a
-                <see cref="T:Alis.Core.Aspect.Math.Matrix.Matrix4X4F" /> object and the corresponding elements of each matrix are equal.
-            </remarks>
-        </member>
-        <member name="M:Alis.Core.Aspect.Math.Matrix.Matrix4X4F.Equals(Alis.Core.Aspect.Math.Matrix.Matrix4X4F)">
-            <summary>Returns a value that indicates whether this instance and another 4x4 matrix are equal.</summary>
-            <param name="other">The other matrix.</param>
-            <returns><see langword="true" /> if the two matrices are equal; otherwise, <see langword="false" />.</returns>
-        </member>
-        <member name="M:Alis.Core.Aspect.Math.Matrix.Matrix4X4F.GetDeterminant">
-            <summary>Calculates the determinant of the current 4x4 matrix.</summary>
-            <returns>The determinant.</returns>
-        </member>
-        <member name="M:Alis.Core.Aspect.Math.Matrix.Matrix4X4F.GetHashCode">
-            <summary>Returns the hash code for this instance.</summary>
-            <returns>The hash code.</returns>
-        </member>
-        <member name="M:Alis.Core.Aspect.Math.Matrix.Matrix4X4F.ToString">
-            <summary>Returns a string that represents this matrix.</summary>
-            <returns>The string representation of this matrix.</returns>
-            <remarks>
-                The numeric values in the returned string are formatted by using the conventions of the current culture. For
-                example, for the en-US culture, the returned string might appear as
-                <c>
-                    { {M11:1.1 M12:1.2 M13:1.3 M14:1.4} {M21:2.1 M22:2.2 M23:2.3 M24:2.4} {M31:3.1 M32:3.2 M33:3.3 M34:3.4}
-                    {M41:4.1
-                    M42:4.2 M43:4.3 M44:4.4} }
-                </c>
-                .
-            </remarks>
-        </member>
-        <member name="T:Alis.Core.Aspect.Math.Matrix.Matrix4X4F.VectorBasis">
-            <summary>
-                The vector basis
-            </summary>
-        </member>
-        <member name="F:Alis.Core.Aspect.Math.Matrix.Matrix4X4F.VectorBasis.Element0">
-            <summary>
-                The element
-            </summary>
-        </member>
-        <member name="F:Alis.Core.Aspect.Math.Matrix.Matrix4X4F.VectorBasis.Element1">
-            <summary>
-                The element
-            </summary>
-        </member>
-        <member name="F:Alis.Core.Aspect.Math.Matrix.Matrix4X4F.VectorBasis.Element2">
-            <summary>
-                The element
-            </summary>
-        </member>
-        <member name="T:Alis.Core.Aspect.Math.Matrix.Matrix2X2F">
-            <summary>
-                A 2-by-2 matrix. Stored in column-major order.
-            </summary>
-        </member>
-        <member name="F:Alis.Core.Aspect.Math.Matrix.Matrix2X2F.Ex">
-            <summary>
-                The col
-            </summary>
-        </member>
-        <member name="F:Alis.Core.Aspect.Math.Matrix.Matrix2X2F.Ey">
-            <summary>
-                The col
-            </summary>
-        </member>
-        <member name="M:Alis.Core.Aspect.Math.Matrix.Matrix2X2F.#ctor(Alis.Core.Aspect.Math.Vector.Vector2F,Alis.Core.Aspect.Math.Vector.Vector2F)">
-            <summary>
-                Construct this matrix using columns.
-            </summary>
-        </member>
-        <member name="M:Alis.Core.Aspect.Math.Matrix.Matrix2X2F.#ctor(System.Single,System.Single,System.Single,System.Single)">
-            <summary>
-                Construct this matrix using scalars.
-            </summary>
-        </member>
-        <member name="M:Alis.Core.Aspect.Math.Matrix.Matrix2X2F.#ctor(System.Single)">
-            <summary>
-                Construct this matrix using an angle.
-                This matrix becomes an orthonormal rotation matrix.
-            </summary>
-        </member>
-        <member name="M:Alis.Core.Aspect.Math.Matrix.Matrix2X2F.Set(Alis.Core.Aspect.Math.Vector.Vector2F,Alis.Core.Aspect.Math.Vector.Vector2F)">
-            <summary>
-                Initialize this matrix using columns.
-            </summary>
-        </member>
-        <member name="M:Alis.Core.Aspect.Math.Matrix.Matrix2X2F.Set(System.Single)">
-            <summary>
-                Initialize this matrix using an angle.
-                This matrix becomes an orthonormal rotation matrix.
-            </summary>
-        </member>
-        <member name="M:Alis.Core.Aspect.Math.Matrix.Matrix2X2F.SetIdentity">
-            <summary>
-                Set this to the identity matrix.
-            </summary>
-        </member>
-        <member name="M:Alis.Core.Aspect.Math.Matrix.Matrix2X2F.SetZero">
-            <summary>
-                Set this matrix to all zeros.
-            </summary>
-        </member>
-        <member name="M:Alis.Core.Aspect.Math.Matrix.Matrix2X2F.GetAngle">
-            <summary>
-                Extract the angle from this matrix (assumed to be a rotation matrix).
-            </summary>
-        </member>
-        <member name="M:Alis.Core.Aspect.Math.Matrix.Matrix2X2F.GetInverse">
-            <summary>
-                Compute the inverse of this matrix, such that inv(A) * A = identity.
-            </summary>
-        </member>
-        <member name="M:Alis.Core.Aspect.Math.Matrix.Matrix2X2F.Solve(Alis.Core.Aspect.Math.Vector.Vector2F)">
-            <summary>
-                Solve A * x = b, where b is a column vector. This is more efficient
-                than computing the inverse in one-shot cases.
-            </summary>
-        </member>
-        <member name="P:Alis.Core.Aspect.Math.Matrix.Matrix2X2F.Identity">
-            <summary>
-                Gets the value of the identity
-            </summary>
-        </member>
-        <member name="M:Alis.Core.Aspect.Math.Matrix.Matrix2X2F.op_Addition(Alis.Core.Aspect.Math.Matrix.Matrix2X2F,Alis.Core.Aspect.Math.Matrix.Matrix2X2F)">
-            <summary>
-            </summary>
-            <param name="a"></param>
-            <param name="b"></param>
-            <returns></returns>
-        </member>
-        <member name="P:Alis.Core.Aspect.Math.Matrix.Matrix2X2F.Inverse">
-            <summary>
-                Gets the value of the inverse
-            </summary>
-        </member>
-        <member name="T:Alis.Core.Aspect.Math.Matrix.Matrix3X3F">
-            <summary>
-                <see cref="T:Alis.Core.Aspect.Math.Matrix.Matrix3X3F" /> is a struct representing a glsl mat3 value
-            </summary>
-        </member>
-        <member name="F:Alis.Core.Aspect.Math.Matrix.Matrix3X3F.Ex">
-            <summary>
-                The ez
-            </summary>
-        </member>
-        <member name="F:Alis.Core.Aspect.Math.Matrix.Matrix3X3F.Ey">
-            <summary>
-                The ez
-            </summary>
-        </member>
-        <member name="F:Alis.Core.Aspect.Math.Matrix.Matrix3X3F.Ez">
-            <summary>
-                The ez
-            </summary>
-        </member>
-        <member name="M:Alis.Core.Aspect.Math.Matrix.Matrix3X3F.#ctor(Alis.Core.Aspect.Math.Vector.Vector3F,Alis.Core.Aspect.Math.Vector.Vector3F,Alis.Core.Aspect.Math.Vector.Vector3F)">
-            <summary>Construct this matrix using columns.</summary>
-            <param name="c1">The c1.</param>
-            <param name="c2">The c2.</param>
-            <param name="c3">The c3.</param>
-        </member>
-        <member name="M:Alis.Core.Aspect.Math.Matrix.Matrix3X3F.#ctor(System.Single,System.Single,System.Single,System.Single,System.Single,System.Single,System.Single,System.Single,System.Single)">
-            <summary>
-                Construct the <see cref="T:Alis.Core.Aspect.Math.Matrix.Matrix3X3F" /> from its components
-            </summary>
-            <remarks>
-                Arguments are in row-major order
-            </remarks>
-        </member>
-        <member name="F:Alis.Core.Aspect.Math.Matrix.Matrix3X3F.array">
-            <summary>
-                The array
-            </summary>
-        </member>
-        <member name="M:Alis.Core.Aspect.Math.Matrix.Matrix3X3F.Solve33(Alis.Core.Aspect.Math.Vector.Vector3F)">
-            <summary>
-                Solve A * x = b, where b is a column vector. This is more efficient than computing the inverse in one-shot
-                cases.
-            </summary>
-            <param name="b">The b.</param>
-            <returns></returns>
-        </member>
-        <member name="M:Alis.Core.Aspect.Math.Matrix.Matrix3X3F.Solve22(Alis.Core.Aspect.Math.Vector.Vector2F)">
-            <summary>
-                Solve A * x = b, where b is a column vector. This is more efficient than computing the inverse in one-shot
-                cases. Solve only the upper 2-by-2 matrix equation.
-            </summary>
-            <param name="b">The b.</param>
-            <returns></returns>
-        </member>
-        <member name="M:Alis.Core.Aspect.Math.Matrix.Matrix3X3F.GetInverse22(Alis.Core.Aspect.Math.Matrix.Matrix3X3F@)">
-            Get the inverse of this matrix as a 2-by-2.
-            Returns the zero matrix if singular.
-        </member>
-        <member name="M:Alis.Core.Aspect.Math.Matrix.Matrix3X3F.GetSymInverse33(Alis.Core.Aspect.Math.Matrix.Matrix3X3F@)">
-            Get the symmetric inverse of this matrix as a 3-by-3.
-            Returns the zero matrix if singular.
-        </member>
-        <member name="M:Alis.Core.Aspect.Math.Matrix.Matrix3X3F.Dot(Alis.Core.Aspect.Math.Vector.Vector3F,Alis.Core.Aspect.Math.Vector.Vector3F)">
-            <summary>
-                Dots the a
-            </summary>
-            <param name="a">The </param>
-            <param name="b">The </param>
-            <returns>The float</returns>
-        </member>
-        <member name="M:Alis.Core.Aspect.Math.Matrix.Matrix3X3F.Cross(Alis.Core.Aspect.Math.Vector.Vector3F,Alis.Core.Aspect.Math.Vector.Vector3F)">
-            <summary>
-                Crosses the a
-            </summary>
-            <param name="a">The </param>
-            <param name="b">The </param>
-            <returns>The vector</returns>
-        </member>
-        <member name="T:Alis.Core.Aspect.Math.Rotation">
-            <summary>Rotation</summary>
-        </member>
-        <member name="F:Alis.Core.Aspect.Math.Rotation.Sine">
-            Sine and cosine
-        </member>
-        <member name="F:Alis.Core.Aspect.Math.Rotation.Cosine">
-            Sine and cosine
-        </member>
-        <member name="M:Alis.Core.Aspect.Math.Rotation.#ctor(System.Single)">
-            <summary>Initialize from an angle in radians</summary>
-            <param name="angle">Angle in radians</param>
-        </member>
-        <member name="M:Alis.Core.Aspect.Math.Rotation.Set(System.Single)">
-            <summary>Set using an angle in radians.</summary>
-            <param name="angle"></param>
-        </member>
-        <member name="M:Alis.Core.Aspect.Math.Rotation.SetIdentity">
-            <summary>Set to the identity rotation</summary>
-        </member>
-        <member name="M:Alis.Core.Aspect.Math.Rotation.GetAngle">
-            <summary>Get the angle in radians</summary>
-        </member>
-        <member name="M:Alis.Core.Aspect.Math.Rotation.GetXAxis">
-            <summary>Get the x-axis</summary>
-        </member>
-        <member name="M:Alis.Core.Aspect.Math.Rotation.GetYAxis">
-            <summary>Get the y-axis</summary>
-        </member>
-        <member name="T:Alis.Core.Aspect.Math.Transform">
-            <summary>
-                A transform contains translation and rotation. It is used to represent the position and orientation of rigid
-                frames.
-            </summary>
-        </member>
-        <member name="F:Alis.Core.Aspect.Math.Transform.Position">
-            <summary>
-                The
-            </summary>
-        </member>
-        <member name="F:Alis.Core.Aspect.Math.Transform.Scale">
-            <summary>
-                The scale
-            </summary>
-        </member>
-        <member name="F:Alis.Core.Aspect.Math.Transform.Rotation">
-            <summary>
-                The
-            </summary>
-        </member>
-        <member name="M:Alis.Core.Aspect.Math.Transform.#ctor(Alis.Core.Aspect.Math.Vector.Vector2F,Alis.Core.Aspect.Math.Rotation,Alis.Core.Aspect.Math.Vector.Vector2F)">
-            <summary>
-                Initializes a new instance of the <see cref="T:Alis.Core.Aspect.Math.Transform" /> class
-            </summary>
-            <param name="position">The position</param>
-            <param name="rotation">The rotation</param>
-            <param name="scale">The scale</param>
-        </member>
-        <member name="M:Alis.Core.Aspect.Math.Transform.SetIdentity">
-            <summary>Set this to the identity transform.</summary>
-        </member>
-        <member name="M:Alis.Core.Aspect.Math.Transform.Set(Alis.Core.Aspect.Math.Vector.Vector2F,System.Single)">
-            <summary>Set this based on the position and angle.</summary>
-            <param name="position">The position.</param>
-            <param name="angle">The angle.</param>
-        </member>
-        <member name="T:Alis.Core.Aspect.Math.Util.Constant">
-            <summary>
-                The math constants class
-            </summary>
-        </member>
-        <member name="F:Alis.Core.Aspect.Math.Util.Constant.Epsilon">
-            <summary>
-                The epsilon
-            </summary>
-        </member>
-        <member name="F:Alis.Core.Aspect.Math.Util.Constant.Euler">
-            <summary>
-                The euler
-            </summary>
-        </member>
-        <member name="F:Alis.Core.Aspect.Math.Util.Constant.E">
-            <summary>Represents the mathematical constant e(2.71828175).</summary>
-        </member>
-        <member name="F:Alis.Core.Aspect.Math.Util.Constant.Log10E">
-            <summary>Represents the log base ten of e(0.4342945).</summary>
-        </member>
-        <member name="F:Alis.Core.Aspect.Math.Util.Constant.Log2E">
-            <summary>Represents the log base two of e(1.442695).</summary>
-        </member>
-        <member name="F:Alis.Core.Aspect.Math.Util.Constant.Pi">
-            <summary>Represents the value of pi(3.14159274).</summary>
-        </member>
-        <member name="F:Alis.Core.Aspect.Math.Util.Constant.PiOver2">
-            <summary>Represents the value of pi divided by two(1.57079637).</summary>
-        </member>
-        <member name="F:Alis.Core.Aspect.Math.Util.Constant.PiOver4">
-            <summary>Represents the value of pi divided by four(0.7853982).</summary>
-        </member>
-        <member name="F:Alis.Core.Aspect.Math.Util.Constant.TwoPi">
-            <summary>Represents the value of pi times two(6.28318548).</summary>
-        </member>
-        <member name="F:Alis.Core.Aspect.Math.Util.Constant.Tau">
-            <summary>Represents the value of pi times two(6.28318548). This is an alias of TwoPi.</summary>
-        </member>
-        <member name="T:Alis.Core.Aspect.Math.Util.Helper">
-            <summary>Contains commonly used precalculated values and mathematical operations.</summary>
-        </member>
-        <member name="M:Alis.Core.Aspect.Math.Util.Helper.Barycentric(System.Single,System.Single,System.Single,System.Single,System.Single)">
-            <summary>
-                Returns the Cartesian coordinate for one axis of a point that is defined by a given triangle and two
-                normalized barycentric (areal) coordinates.
-            </summary>
-            <param name="value1">The coordinate on one axis of vertex 1 of the defining triangle.</param>
-            <param name="value2">The coordinate on the same axis of vertex 2 of the defining triangle.</param>
-            <param name="value3">The coordinate on the same axis of vertex 3 of the defining triangle.</param>
-            <param name="amount1">
-                The normalized barycentric (areal) coordinate b2, equal to the weighting factor for vertex 2, the
-                coordinate of which is specified in value2.
-            </param>
-            <param name="amount2">
-                The normalized barycentric (areal) coordinate b3, equal to the weighting factor for vertex 3, the
-                coordinate of which is specified in value3.
-            </param>
-            <returns>Cartesian coordinate of the specified point with respect to the axis being used.</returns>
-        </member>
-        <member name="M:Alis.Core.Aspect.Math.Util.Helper.CatmullRom(System.Single,System.Single,System.Single,System.Single,System.Single)">
-            <summary>Performs a Catmull-Rom interpolation using the specified positions.</summary>
-            <param name="value1">The first position in the interpolation.</param>
-            <param name="value2">The second position in the interpolation.</param>
-            <param name="value3">The third position in the interpolation.</param>
-            <param name="value4">The fourth position in the interpolation.</param>
-            <param name="amount">Weighting factor.</param>
-            <returns>A position that is the result of the Catmull-Rom interpolation.</returns>
-        </member>
-        <member name="M:Alis.Core.Aspect.Math.Util.Helper.Clamp(System.Single,System.Single,System.Single)">
-            <summary>Restricts a value to be within a specified range.</summary>
-            <param name="value">The value to clamp.</param>
-            <param name="min">The minimum value. If <c>value</c> is less than <c>min</c>, <c>min</c> will be returned.</param>
-            <param name="max">The maximum value. If <c>value</c> is greater than <c>max</c>, <c>max</c> will be returned.</param>
-            <returns>The clamped value.</returns>
-        </member>
-        <member name="M:Alis.Core.Aspect.Math.Util.Helper.Clamp(System.Int32,System.Int32,System.Int32)">
-            <summary>Restricts a value to be within a specified range.</summary>
-            <param name="value">The value to clamp.</param>
-            <param name="min">The minimum value. If <c>value</c> is less than <c>min</c>, <c>min</c> will be returned.</param>
-            <param name="max">The maximum value. If <c>value</c> is greater than <c>max</c>, <c>max</c> will be returned.</param>
-            <returns>The clamped value.</returns>
-        </member>
-        <member name="M:Alis.Core.Aspect.Math.Util.Helper.Distance(System.Single,System.Single)">
-            <summary>Calculates the absolute value of the difference of two values.</summary>
-            <param name="value1">Source value.</param>
-            <param name="value2">Source value.</param>
-            <returns>Distance between the two values.</returns>
-        </member>
-        <member name="M:Alis.Core.Aspect.Math.Util.Helper.Hermite(System.Single,System.Single,System.Single,System.Single,System.Single)">
-            <summary>Performs a Hermite spline interpolation.</summary>
-            <param name="value1">Source position.</param>
-            <param name="tangent1">Source tangent.</param>
-            <param name="value2">Source position.</param>
-            <param name="tangent2">Source tangent.</param>
-            <param name="amount">Weighting factor.</param>
-            <returns>The result of the Hermite spline interpolation.</returns>
-        </member>
-        <member name="M:Alis.Core.Aspect.Math.Util.Helper.Lerp(System.Single,System.Single,System.Single)">
-            <summary>Linearly interpolates between two values.</summary>
-            <param name="value1">Source value.</param>
-            <param name="value2">Destination value.</param>
-            <param name="amount">Value between 0 and 1 indicating the weight of value2.</param>
-            <returns>Interpolated value.</returns>
-            <remarks>
-                This method performs the linear interpolation based on the following formula:
-                <code>value1 + (value2 - value1) * amount</code>. Passing amount a value of 0 will cause value1 to be returned, a
-                value
-                of 1 will cause value2 to be returned. See <see cref="M:Alis.Core.Aspect.Math.Util.Helper.LerpPrecise(System.Single,System.Single,System.Single)" /> for a less efficient version with
-                more
-                precision around edge cases.
-            </remarks>
-        </member>
-        <member name="M:Alis.Core.Aspect.Math.Util.Helper.LerpPrecise(System.Single,System.Single,System.Single)">
-            <summary>
-                Linearly interpolates between two values. This method is a less efficient, more precise version of
-                <see cref="M:Alis.Core.Aspect.Math.Util.Helper.Lerp(System.Single,System.Single,System.Single)" />. See remarks for more info.
-            </summary>
-            <param name="value1">Source value.</param>
-            <param name="value2">Destination value.</param>
-            <param name="amount">Value between 0 and 1 indicating the weight of value2.</param>
-            <returns>Interpolated value.</returns>
-            <remarks>
-                This method performs the linear interpolation based on the following formula:
-                <code>((1 - amount) * value1) + (value2 * amount)</code>. Passing amount a value of 0 will cause value1 to be
-                returned,
-                a value of 1 will cause value2 to be returned. This method does not have the floating point precision issue that
-                <see cref="M:Alis.Core.Aspect.Math.Util.Helper.Lerp(System.Single,System.Single,System.Single)" /> has. i.e. If there is a big gap between value1 and value2 in magnitude (e.g.
-                value1=10000000000000000, value2=1), right at the edge of the interpolation range (amount=1),
-                <see cref="M:Alis.Core.Aspect.Math.Util.Helper.Lerp(System.Single,System.Single,System.Single)" /> will return 0 (whereas it should return 1). This also holds for value1=10^17,
-                value2=10;
-                value1=10^18,value2=10^2... so on. For an in depth explanation of the issue, see below references: Relevant
-                Wikipedia
-                Article: https://en.wikipedia.org/wiki/Linear_interpolation#Programming_language_support Relevant StackOverflow
-                Answer:
-                http://stackoverflow.com/questions/4353525/floating-point-linear-interpolation#answer-23716956
-            </remarks>
-        </member>
-        <member name="M:Alis.Core.Aspect.Math.Util.Helper.Max(System.Single,System.Single)">
-            <summary>Returns the greater of two values.</summary>
-            <param name="value1">Source value.</param>
-            <param name="value2">Source value.</param>
-            <returns>The greater value.</returns>
-        </member>
-        <member name="M:Alis.Core.Aspect.Math.Util.Helper.Max(System.Int32,System.Int32)">
-            <summary>Returns the greater of two values.</summary>
-            <param name="value1">Source value.</param>
-            <param name="value2">Source value.</param>
-            <returns>The greater value.</returns>
-        </member>
-        <member name="M:Alis.Core.Aspect.Math.Util.Helper.Min(System.Single,System.Single)">
-            <summary>Returns the lesser of two values.</summary>
-            <param name="value1">Source value.</param>
-            <param name="value2">Source value.</param>
-            <returns>The lesser value.</returns>
-        </member>
-        <member name="M:Alis.Core.Aspect.Math.Util.Helper.Min(System.Int32,System.Int32)">
-            <summary>Returns the lesser of two values.</summary>
-            <param name="value1">Source value.</param>
-            <param name="value2">Source value.</param>
-            <returns>The lesser value.</returns>
-        </member>
-        <member name="M:Alis.Core.Aspect.Math.Util.Helper.SmoothStep(System.Single,System.Single,System.Single)">
-            <summary>Interpolates between two values using a cubic equation.</summary>
-            <param name="value1">Source value.</param>
-            <param name="value2">Source value.</param>
-            <param name="amount">Weighting value.</param>
-            <returns>Interpolated value.</returns>
-        </member>
-        <member name="M:Alis.Core.Aspect.Math.Util.Helper.ToDegrees(System.Single)">
-            <summary>Converts radians to degrees.</summary>
-            <param name="radians">The angle in radians.</param>
-            <returns>The angle in degrees.</returns>
-            <remarks>This method uses double precission internally, though it returns single float Factor = 180 / pi</remarks>
-        </member>
-        <member name="M:Alis.Core.Aspect.Math.Util.Helper.ToRadians(System.Single)">
-            <summary>Converts degrees to radians.</summary>
-            <param name="degrees">The angle in degrees.</param>
-            <returns>The angle in radians.</returns>
-            <remarks>This method uses double precission internally, though it returns single float Factor = pi / 180</remarks>
-        </member>
-        <member name="M:Alis.Core.Aspect.Math.Util.Helper.WrapAngle(System.Single)">
-            <summary>Reduces a given angle to a value between π and -π.</summary>
-            <param name="angle">The angle to reduce, in radians.</param>
-            <returns>The new angle, in radians.</returns>
-        </member>
-        <member name="M:Alis.Core.Aspect.Math.Util.Helper.IsPowerOfTwo(System.Int32)">
-            <summary>Determines if value is powered by two.</summary>
-            <param name="value">A value.</param>
-            <returns><c>true</c> if <c>value</c> is powered by two; otherwise <c>false</c>.</returns>
-        </member>
-        <member name="T:Alis.Core.Aspect.Math.Vector.Vector2B">
-            <summary>
-                <see cref="T:Alis.Core.Aspect.Math.Vector.Vector2B" /> is a struct represent a glsl bvec2 value
-            </summary>
-        </member>
-        <member name="M:Alis.Core.Aspect.Math.Vector.Vector2B.#ctor(System.Boolean,System.Boolean)">
-            <summary>
-                Construct the <see cref="T:Alis.Core.Aspect.Math.Vector.Vector2B" /> from its coordinates
-            </summary>
-            <param name="x">X coordinate</param>
-            <param name="y">Y coordinate</param>
-        </member>
-        <member name="F:Alis.Core.Aspect.Math.Vector.Vector2B.X">
-            <summary>Horizontal component of the vector</summary>
-        </member>
-        <member name="F:Alis.Core.Aspect.Math.Vector.Vector2B.Y">
-            <summary>Vertical component of the vector</summary>
-        </member>
-        <member name="T:Alis.Core.Aspect.Math.Vector.Vector2F">
-            <summary>
-                The vector
-            </summary>
-        </member>
-        <member name="F:Alis.Core.Aspect.Math.Vector.Vector2F.X">
-            <summary>The X component of the vector.</summary>
-        </member>
-        <member name="F:Alis.Core.Aspect.Math.Vector.Vector2F.Y">
-            <summary>The Y component of the vector.</summary>
-        </member>
-        <member name="M:Alis.Core.Aspect.Math.Vector.Vector2F.#ctor(System.Single)">
-            <summary>Creates a new <see cref="T:Alis.Core.Aspect.Math.Vector.Vector2F" /> object whose two elements have the same value.</summary>
-            <param name="value">The value to assign to both elements.</param>
-        </member>
-        <member name="M:Alis.Core.Aspect.Math.Vector.Vector2F.#ctor(System.Single,System.Single)">
-            <summary>Creates a vector whose elements have the specified values.</summary>
-            <param name="x">The value to assign to the <see cref="F:Alis.Core.Aspect.Math.Vector.Vector2F.X" /> field.</param>
-            <param name="y">The value to assign to the <see cref="F:Alis.Core.Aspect.Math.Vector.Vector2F.Y" /> field.</param>
-        </member>
-        <member name="M:Alis.Core.Aspect.Math.Vector.Vector2F.#ctor(System.ReadOnlySpan{System.Single})">
-            <summary>
-                Constructs a vector from the given <see cref="T:System.ReadOnlySpan`1" />. The span must contain at least 2
-                elements.
-            </summary>
-            <param name="values">The span of elements to assign to the vector.</param>
-        </member>
-        <member name="P:Alis.Core.Aspect.Math.Vector.Vector2F.Zero">
-            <summary>Returns a vector whose 2 elements are equal to zero.</summary>
-            <value>A vector whose two elements are equal to zero (that is, it returns the vector <c>(0,0)</c>.</value>
-        </member>
-        <member name="P:Alis.Core.Aspect.Math.Vector.Vector2F.One">
-            <summary>Gets a vector whose 2 elements are equal to one.</summary>
-            <value>A vector whose two elements are equal to one (that is, it returns the vector <c>(1,1)</c>.</value>
-        </member>
-        <member name="P:Alis.Core.Aspect.Math.Vector.Vector2F.UnitX">
-            <summary>Gets the vector (1,0).</summary>
-            <value>The vector <c>(1,0)</c>.</value>
-        </member>
-        <member name="P:Alis.Core.Aspect.Math.Vector.Vector2F.UnitY">
-            <summary>Gets the vector (0,1).</summary>
-            <value>The vector <c>(0,1)</c>.</value>
-        </member>
-        <member name="M:Alis.Core.Aspect.Math.Vector.Vector2F.op_Addition(Alis.Core.Aspect.Math.Vector.Vector2F,Alis.Core.Aspect.Math.Vector.Vector2F)">
-            <summary>Adds two vectors together.</summary>
-            <param name="left">The first vector to add.</param>
-            <param name="right">The second vector to add.</param>
-            <returns>The summed vector.</returns>
-            <remarks>The <see cref="M:Alis.Core.Aspect.Math.Vector.Vector2F.op_Addition(Alis.Core.Aspect.Math.Vector.Vector2F,Alis.Core.Aspect.Math.Vector.Vector2F)" /> method defines the addition operation for <see cref="T:Alis.Core.Aspect.Math.Vector.Vector2F" /> objects.</remarks>
-        </member>
-        <member name="M:Alis.Core.Aspect.Math.Vector.Vector2F.op_Division(Alis.Core.Aspect.Math.Vector.Vector2F,Alis.Core.Aspect.Math.Vector.Vector2F)">
-            <summary>Divides the first vector by the second.</summary>
-            <param name="left">The first vector.</param>
-            <param name="right">The second vector.</param>
-            <returns>The vector that results from dividing <paramref name="left" /> by <paramref name="right" />.</returns>
-        </member>
-        <member name="M:Alis.Core.Aspect.Math.Vector.Vector2F.op_Division(Alis.Core.Aspect.Math.Vector.Vector2F,System.Single)">
-            <summary>Divides the specified vector by a specified scalar value.</summary>
-            <param name="value1">The vector.</param>
-            <param name="value2">The scalar value.</param>
-            <returns>The result of the division.</returns>
-        </member>
-        <member name="M:Alis.Core.Aspect.Math.Vector.Vector2F.op_Equality(Alis.Core.Aspect.Math.Vector.Vector2F,Alis.Core.Aspect.Math.Vector.Vector2F)">
-            <summary>Returns a value that indicates whether each pair of elements in two specified vectors is equal.</summary>
-            <param name="left">The first vector to compare.</param>
-            <param name="right">The second vector to compare.</param>
-            <returns>
-                <see langword="true" /> if <paramref name="left" /> and <paramref name="right" /> are equal; otherwise,
-                <see langword="false" />.
-            </returns>
-            <remarks>
-                Two <see cref="T:Alis.Core.Aspect.Math.Vector.Vector2F" /> objects are equal if each value in <paramref name="left" /> is equal to the
-                corresponding value in <paramref name="right" />.
-            </remarks>
-        </member>
-        <member name="M:Alis.Core.Aspect.Math.Vector.Vector2F.op_Inequality(Alis.Core.Aspect.Math.Vector.Vector2F,Alis.Core.Aspect.Math.Vector.Vector2F)">
-            <summary>Returns a value that indicates whether two specified vectors are not equal.</summary>
-            <param name="left">The first vector to compare.</param>
-            <param name="right">The second vector to compare.</param>
-            <returns>
-                <see langword="true" /> if <paramref name="left" /> and <paramref name="right" /> are not equal; otherwise,
-                <see langword="false" />.
-            </returns>
-        </member>
-        <member name="M:Alis.Core.Aspect.Math.Vector.Vector2F.op_Multiply(Alis.Core.Aspect.Math.Vector.Vector2F,Alis.Core.Aspect.Math.Vector.Vector2F)">
-            <summary>Returns a new vector whose values are the product of each pair of elements in two specified vectors.</summary>
-            <param name="left">The first vector.</param>
-            <param name="right">The second vector.</param>
-            <returns>The element-wise product vector.</returns>
-        </member>
-        <member name="M:Alis.Core.Aspect.Math.Vector.Vector2F.op_Multiply(Alis.Core.Aspect.Math.Vector.Vector2F,System.Single)">
-            <summary>Multiplies the specified vector by the specified scalar value.</summary>
-            <param name="left">The vector.</param>
-            <param name="right">The scalar value.</param>
-            <returns>The scaled vector.</returns>
-        </member>
-        <member name="M:Alis.Core.Aspect.Math.Vector.Vector2F.op_Multiply(System.Single,Alis.Core.Aspect.Math.Vector.Vector2F)">
-            <summary>Multiplies the scalar value by the specified vector.</summary>
-            <param name="left">The vector.</param>
-            <param name="right">The scalar value.</param>
-            <returns>The scaled vector.</returns>
-        </member>
-        <member name="M:Alis.Core.Aspect.Math.Vector.Vector2F.op_Subtraction(Alis.Core.Aspect.Math.Vector.Vector2F,Alis.Core.Aspect.Math.Vector.Vector2F)">
-            <summary>Subtracts the second vector from the first.</summary>
-            <param name="left">The first vector.</param>
-            <param name="right">The second vector.</param>
-            <returns>The vector that results from subtracting <paramref name="right" /> from <paramref name="left" />.</returns>
-            <remarks>
-                The <see cref="M:Alis.Core.Aspect.Math.Vector.Vector2F.op_Subtraction(Alis.Core.Aspect.Math.Vector.Vector2F,Alis.Core.Aspect.Math.Vector.Vector2F)" /> method defines the subtraction operation for <see cref="T:Alis.Core.Aspect.Math.Vector.Vector2F" />
-                objects.
-            </remarks>
-        </member>
-        <member name="M:Alis.Core.Aspect.Math.Vector.Vector2F.op_UnaryNegation(Alis.Core.Aspect.Math.Vector.Vector2F)">
-            <summary>Negates the specified vector.</summary>
-            <param name="value">The vector to negate.</param>
-            <returns>The negated vector.</returns>
-            <remarks>
-                The <see cref="M:Alis.Core.Aspect.Math.Vector.Vector2F.op_UnaryNegation(Alis.Core.Aspect.Math.Vector.Vector2F)" /> method defines the unary negation operation for <see cref="T:Alis.Core.Aspect.Math.Vector.Vector2F" />
-                objects.
-            </remarks>
-        </member>
-        <member name="M:Alis.Core.Aspect.Math.Vector.Vector2F.Abs(Alis.Core.Aspect.Math.Vector.Vector2F)">
-            <summary>Returns a vector whose elements are the absolute values of each of the specified vector's elements.</summary>
-            <param name="value">A vector.</param>
-            <returns>The absolute value vector.</returns>
-        </member>
-        <member name="M:Alis.Core.Aspect.Math.Vector.Vector2F.Add(Alis.Core.Aspect.Math.Vector.Vector2F,Alis.Core.Aspect.Math.Vector.Vector2F)">
-            <summary>Adds two vectors together.</summary>
-            <param name="left">The first vector to add.</param>
-            <param name="right">The second vector to add.</param>
-            <returns>The summed vector.</returns>
-        </member>
-        <member name="M:Alis.Core.Aspect.Math.Vector.Vector2F.Clamp(Alis.Core.Aspect.Math.Vector.Vector2F,Alis.Core.Aspect.Math.Vector.Vector2F,Alis.Core.Aspect.Math.Vector.Vector2F)">
-            <summary>Restricts a vector between a minimum and a maximum value.</summary>
-            <param name="value1">The vector to restrict.</param>
-            <param name="min">The minimum value.</param>
-            <param name="max">The maximum value.</param>
-            <returns>The restricted vector.</returns>
-        </member>
-        <member name="M:Alis.Core.Aspect.Math.Vector.Vector2F.Distance(Alis.Core.Aspect.Math.Vector.Vector2F,Alis.Core.Aspect.Math.Vector.Vector2F)">
-            <summary>Computes the Euclidean distance between the two given points.</summary>
-            <param name="value1">The first point.</param>
-            <param name="value2">The second point.</param>
-            <returns>The distance.</returns>
-        </member>
-        <member name="M:Alis.Core.Aspect.Math.Vector.Vector2F.DistanceSquared(Alis.Core.Aspect.Math.Vector.Vector2F,Alis.Core.Aspect.Math.Vector.Vector2F)">
-            <summary>Returns the Euclidean distance squared between two specified points.</summary>
-            <param name="value1">The first point.</param>
-            <param name="value2">The second point.</param>
-            <returns>The distance squared.</returns>
-        </member>
-        <member name="M:Alis.Core.Aspect.Math.Vector.Vector2F.Divide(Alis.Core.Aspect.Math.Vector.Vector2F,Alis.Core.Aspect.Math.Vector.Vector2F)">
-            <summary>Divides the first vector by the second.</summary>
-            <param name="left">The first vector.</param>
-            <param name="right">The second vector.</param>
-            <returns>The vector resulting from the division.</returns>
-        </member>
-        <member name="M:Alis.Core.Aspect.Math.Vector.Vector2F.Divide(Alis.Core.Aspect.Math.Vector.Vector2F,System.Single)">
-            <summary>Divides the specified vector by a specified scalar value.</summary>
-            <param name="left">The vector.</param>
-            <param name="divisor">The scalar value.</param>
-            <returns>The vector that results from the division.</returns>
-        </member>
-        <member name="M:Alis.Core.Aspect.Math.Vector.Vector2F.Dot(Alis.Core.Aspect.Math.Vector.Vector2F,Alis.Core.Aspect.Math.Vector.Vector2F)">
-            <summary>Returns the dot product of two vectors.</summary>
-            <param name="value1">The first vector.</param>
-            <param name="value2">The second vector.</param>
-            <returns>The dot product.</returns>
-        </member>
-        <member name="M:Alis.Core.Aspect.Math.Vector.Vector2F.Lerp(Alis.Core.Aspect.Math.Vector.Vector2F,Alis.Core.Aspect.Math.Vector.Vector2F,System.Single)">
-            <summary>Performs a linear interpolation between two vectors based on the given weighting.</summary>
-            <param name="value1">The first vector.</param>
-            <param name="value2">The second vector.</param>
-            <param name="amount">A value between 0 and 1 that indicates the weight of <paramref name="value2" />.</param>
-            <returns>The interpolated vector.</returns>
-            <remarks>
-                <format type="text/markdown"><![CDATA[
-            The behavior of this method changed in .NET 5.0. For more information, see [Behavior change for Vector2.Lerp and Vector4.Lerp](/dotnet/core/compatibility/3.1-5.0#behavior-change-for-vector2lerp-and-vector4lerp).
-            ]]></format>
-            </remarks>
-        </member>
-        <member name="M:Alis.Core.Aspect.Math.Vector.Vector2F.Max(Alis.Core.Aspect.Math.Vector.Vector2F,Alis.Core.Aspect.Math.Vector.Vector2F)">
-            <summary>Returns a vector whose elements are the maximum of each of the pairs of elements in two specified vectors.</summary>
-            <param name="value1">The first vector.</param>
-            <param name="value2">The second vector.</param>
-            <returns>The maximized vector.</returns>
-        </member>
-        <member name="M:Alis.Core.Aspect.Math.Vector.Vector2F.Min(Alis.Core.Aspect.Math.Vector.Vector2F,Alis.Core.Aspect.Math.Vector.Vector2F)">
-            <summary>Returns a vector whose elements are the minimum of each of the pairs of elements in two specified vectors.</summary>
-            <param name="value1">The first vector.</param>
-            <param name="value2">The second vector.</param>
-            <returns>The minimized vector.</returns>
-        </member>
-        <member name="M:Alis.Core.Aspect.Math.Vector.Vector2F.Multiply(Alis.Core.Aspect.Math.Vector.Vector2F,Alis.Core.Aspect.Math.Vector.Vector2F)">
-            <summary>Returns a new vector whose values are the product of each pair of elements in two specified vectors.</summary>
-            <param name="left">The first vector.</param>
-            <param name="right">The second vector.</param>
-            <returns>The element-wise product vector.</returns>
-        </member>
-        <member name="M:Alis.Core.Aspect.Math.Vector.Vector2F.Multiply(Alis.Core.Aspect.Math.Vector.Vector2F,System.Single)">
-            <summary>Multiplies a vector by a specified scalar.</summary>
-            <param name="left">The vector to multiply.</param>
-            <param name="right">The scalar value.</param>
-            <returns>The scaled vector.</returns>
-        </member>
-        <member name="M:Alis.Core.Aspect.Math.Vector.Vector2F.Multiply(System.Single,Alis.Core.Aspect.Math.Vector.Vector2F)">
-            <summary>Multiplies a scalar value by a specified vector.</summary>
-            <param name="left">The scaled value.</param>
-            <param name="right">The vector.</param>
-            <returns>The scaled vector.</returns>
-        </member>
-        <member name="M:Alis.Core.Aspect.Math.Vector.Vector2F.Negate(Alis.Core.Aspect.Math.Vector.Vector2F)">
-            <summary>Negates a specified vector.</summary>
-            <param name="value">The vector to negate.</param>
-            <returns>The negated vector.</returns>
-        </member>
-        <member name="M:Alis.Core.Aspect.Math.Vector.Vector2F.Normalize(Alis.Core.Aspect.Math.Vector.Vector2F)">
-            <summary>Returns a vector with the same direction as the specified vector, but with a length of one.</summary>
-            <param name="value">The vector to normalize.</param>
-            <returns>The normalized vector.</returns>
-        </member>
-        <member name="M:Alis.Core.Aspect.Math.Vector.Vector2F.Reflect(Alis.Core.Aspect.Math.Vector.Vector2F,Alis.Core.Aspect.Math.Vector.Vector2F)">
-            <summary>Returns the reflection of a vector off a surface that has the specified normal.</summary>
-            <param name="vector">The source vector.</param>
-            <param name="normal">The normal of the surface being reflected off.</param>
-            <returns>The reflected vector.</returns>
-        </member>
-        <member name="M:Alis.Core.Aspect.Math.Vector.Vector2F.SquareRoot(Alis.Core.Aspect.Math.Vector.Vector2F)">
-            <summary>Returns a vector whose elements are the square root of each of a specified vector's elements.</summary>
-            <param name="value">A vector.</param>
-            <returns>The square root vector.</returns>
-        </member>
-        <member name="M:Alis.Core.Aspect.Math.Vector.Vector2F.Subtract(Alis.Core.Aspect.Math.Vector.Vector2F,Alis.Core.Aspect.Math.Vector.Vector2F)">
-            <summary>Subtracts the second vector from the first.</summary>
-            <param name="left">The first vector.</param>
-            <param name="right">The second vector.</param>
-            <returns>The difference vector.</returns>
-        </member>
-        <member name="M:Alis.Core.Aspect.Math.Vector.Vector2F.Transform(Alis.Core.Aspect.Math.Vector.Vector2F,System.Numerics.Matrix3x2)">
-            <summary>Transforms a vector by a specified 3x2 matrix.</summary>
-            <param name="position">The vector to transform.</param>
-            <param name="matrix">The transformation matrix.</param>
-            <returns>The transformed vector.</returns>
-        </member>
-        <member name="M:Alis.Core.Aspect.Math.Vector.Vector2F.Transform(Alis.Core.Aspect.Math.Vector.Vector2F,Alis.Core.Aspect.Math.Matrix.Matrix4X4F)">
-            <summary>Transforms a vector by a specified 4x4 matrix.</summary>
-            <param name="position">The vector to transform.</param>
-            <param name="matrix">The transformation matrix.</param>
-            <returns>The transformed vector.</returns>
-        </member>
-        <member name="M:Alis.Core.Aspect.Math.Vector.Vector2F.Transform(Alis.Core.Aspect.Math.Vector.Vector2F,System.Numerics.Quaternion)">
-            <summary>Transforms a vector by the specified Quaternion rotation value.</summary>
-            <param name="value">The vector to rotate.</param>
-            <param name="rotation">The rotation to apply.</param>
-            <returns>The transformed vector.</returns>
-        </member>
-        <member name="M:Alis.Core.Aspect.Math.Vector.Vector2F.TransformNormal(Alis.Core.Aspect.Math.Vector.Vector2F,System.Numerics.Matrix3x2)">
-            <summary>Transforms a vector normal by the given 3x2 matrix.</summary>
-            <param name="normal">The source vector.</param>
-            <param name="matrix">The matrix.</param>
-            <returns>The transformed vector.</returns>
-        </member>
-        <member name="M:Alis.Core.Aspect.Math.Vector.Vector2F.TransformNormal(Alis.Core.Aspect.Math.Vector.Vector2F,Alis.Core.Aspect.Math.Matrix.Matrix4X4F)">
-            <summary>Transforms a vector normal by the given 4x4 matrix.</summary>
-            <param name="normal">The source vector.</param>
-            <param name="matrix">The matrix.</param>
-            <returns>The transformed vector.</returns>
-        </member>
-        <member name="M:Alis.Core.Aspect.Math.Vector.Vector2F.CopyTo(System.Single[])">
-            <summary>Copies the elements of the vector to a specified array.</summary>
-            <param name="array">The destination array.</param>
-            <remarks>
-                <paramref name="array" /> must have at least two elements. The method copies the vector's elements starting at
-                index 0.
-            </remarks>
-            <exception cref="T:System.ArgumentNullException"><paramref name="array" /> is <see langword="null" />.</exception>
-            <exception cref="T:System.ArgumentException">The number of elements in the current instance is greater than in the array.</exception>
-            <exception cref="T:System.RankException"><paramref name="array" /> is multidimensional.</exception>
-        </member>
-        <member name="M:Alis.Core.Aspect.Math.Vector.Vector2F.CopyTo(System.Single[],System.Int32)">
-            <summary>Copies the elements of the vector to a specified array starting at a specified index position.</summary>
-            <param name="array">The destination array.</param>
-            <param name="index">The index at which to copy the first element of the vector.</param>
-            <remarks>
-                <paramref name="array" /> must have a sufficient number of elements to accommodate the two vector elements. In
-                other words, elements <paramref name="index" /> and <paramref name="index" /> + 1 must already exist in
-                <paramref name="array" />.
-            </remarks>
-            <exception cref="T:System.ArgumentNullException"><paramref name="array" /> is <see langword="null" />.</exception>
-            <exception cref="T:System.ArgumentException">The number of elements in the current instance is greater than in the array.</exception>
-            <exception cref="T:System.ArgumentOutOfRangeException">
-                <paramref name="index" /> is less than zero.
-                -or-
-                <paramref name="index" /> is greater than or equal to the array length.
-            </exception>
-            <exception cref="T:System.RankException"><paramref name="array" /> is multidimensional.</exception>
-        </member>
-        <member name="M:Alis.Core.Aspect.Math.Vector.Vector2F.CopyTo(System.Span{System.Single})">
-            <summary>Copies the vector to the given <see cref="T:System.Span`1" />.The length of the destination span must be at least 2.</summary>
-            <param name="destination">The destination span which the values are copied into.</param>
-            <exception cref="T:System.ArgumentException">
-                If number of elements in source vector is greater than those available in
-                destination span.
-            </exception>
-        </member>
-        <member name="M:Alis.Core.Aspect.Math.Vector.Vector2F.TryCopyTo(System.Span{System.Single})">
-            <summary>
-                Attempts to copy the vector to the given <see cref="T:System.Span`1" />. The length of the destination span must
-                be at least 2.
-            </summary>
-            <param name="destination">The destination span which the values are copied into.</param>
-            <returns>
-                <see langword="true" /> if the source vector was successfully copied to <paramref name="destination" />.
-                <see langword="false" /> if <paramref name="destination" /> is not large enough to hold the source vector.
-            </returns>
-        </member>
-        <member name="M:Alis.Core.Aspect.Math.Vector.Vector2F.Equals(System.Object)">
-            <summary>Returns a value that indicates whether this instance and a specified object are equal.</summary>
-            <param name="obj">The object to compare with the current instance.</param>
-            <returns>
-                <see langword="true" /> if the current instance and <paramref name="obj" /> are equal; otherwise,
-                <see langword="false" />. If <paramref name="obj" /> is <see langword="null" />, the method returns
-                <see langword="false" />.
-            </returns>
-            <remarks>
-                The current instance and <paramref name="obj" /> are equal if <paramref name="obj" /> is a
-                <see cref="T:Alis.Core.Aspect.Math.Vector.Vector2F" /> object and their <see cref="F:Alis.Core.Aspect.Math.Vector.Vector2F.X" /> and <see cref="F:Alis.Core.Aspect.Math.Vector.Vector2F.Y" /> elements are equal.
-            </remarks>
-        </member>
-        <member name="M:Alis.Core.Aspect.Math.Vector.Vector2F.Equals(Alis.Core.Aspect.Math.Vector.Vector2F)">
-            <summary>Returns a value that indicates whether this instance and another vector are equal.</summary>
-            <param name="other">The other vector.</param>
-            <returns><see langword="true" /> if the two vectors are equal; otherwise, <see langword="false" />.</returns>
-            <remarks>Two vectors are equal if their <see cref="F:Alis.Core.Aspect.Math.Vector.Vector2F.X" /> and <see cref="F:Alis.Core.Aspect.Math.Vector.Vector2F.Y" /> elements are equal.</remarks>
-        </member>
-        <member name="M:Alis.Core.Aspect.Math.Vector.Vector2F.GetHashCode">
-            <summary>Returns the hash code for this instance.</summary>
-            <returns>The hash code.</returns>
-        </member>
-        <member name="M:Alis.Core.Aspect.Math.Vector.Vector2F.Length">
-            <summary>Returns the length of the vector.</summary>
-            <returns>The vector's length.</returns>
-            <altmember cref="M:Alis.Core.Aspect.Math.Vector.Vector2F.LengthSquared" />
-        </member>
-        <member name="M:Alis.Core.Aspect.Math.Vector.Vector2F.LengthSquared">
-            <summary>Returns the length of the vector squared.</summary>
-            <returns>The vector's length squared.</returns>
-            <remarks>This operation offers better performance than a call to the <see cref="M:Alis.Core.Aspect.Math.Vector.Vector2F.Length" /> method.</remarks>
-            <altmember cref="M:Alis.Core.Aspect.Math.Vector.Vector2F.Length" />
-        </member>
-        <member name="M:Alis.Core.Aspect.Math.Vector.Vector2F.ToString">
-            <summary>Returns the string representation of the current instance using default formatting.</summary>
-            <returns>The string representation of the current instance.</returns>
-            <remarks>
-                This method returns a string in which each element of the vector is formatted using the "G" (general) format
-                string and the formatting conventions of the current thread culture. The "&lt;" and "&gt;" characters are used to
-                begin and end the string, and the current culture's
-                <see cref="P:System.Globalization.NumberFormatInfo.NumberGroupSeparator" /> property followed by a space is used to
-                separate each element.
-            </remarks>
-        </member>
-        <member name="M:Alis.Core.Aspect.Math.Vector.Vector2F.ToString(System.String)">
-            <summary>
-                Returns the string representation of the current instance using the specified format string to format
-                individual elements.
-            </summary>
-            <param name="format">A standard or custom numeric format string that defines the format of individual elements.</param>
-            <returns>The string representation of the current instance.</returns>
-            <remarks>
-                This method returns a string in which each element of the vector is formatted using <paramref name="format" />
-                and the current culture's formatting conventions. The "&lt;" and "&gt;" characters are used to begin and end the
-                string, and the current culture's <see cref="P:System.Globalization.NumberFormatInfo.NumberGroupSeparator" />
-                property followed by a space is used to separate each element.
-            </remarks>
-            <related type="Article" href="/dotnet/standard/base-types/standard-numeric-format-strings">
-                Standard Numeric Format
-                Strings
-            </related>
-            <related type="Article" href="/dotnet/standard/base-types/custom-numeric-format-strings">Custom Numeric Format Strings</related>
-        </member>
-        <member name="M:Alis.Core.Aspect.Math.Vector.Vector2F.ToString(System.String,System.IFormatProvider)">
-            <summary>
-                Returns the string representation of the current instance using the specified format string to format
-                individual elements and the specified format provider to define culture-specific formatting.
-            </summary>
-            <param name="format">A standard or custom numeric format string that defines the format of individual elements.</param>
-            <param name="formatProvider">A format provider that supplies culture-specific formatting information.</param>
-            <returns>The string representation of the current instance.</returns>
-            <remarks>
-                This method returns a string in which each element of the vector is formatted using <paramref name="format" />
-                and <paramref name="formatProvider" />. The "&lt;" and "&gt;" characters are used to begin and end the string, and
-                the format provider's <see cref="P:System.Globalization.NumberFormatInfo.NumberGroupSeparator" /> property followed
-                by a space is used to separate each element.
-            </remarks>
-            <related type="Article" href="/dotnet/standard/base-types/custom-numeric-format-strings">Custom Numeric Format Strings</related>
-            <related type="Article" href="/dotnet/standard/base-types/standard-numeric-format-strings">
-                Standard Numeric Format
-                Strings
-            </related>
-        </member>
-        <member name="T:Alis.Core.Aspect.Math.Vector.Vector2I">
-            <summary>
-                Vector2i is an utility class for manipulating 2 dimensional
-                vectors with integer components
-            </summary>
-        </member>
-        <member name="M:Alis.Core.Aspect.Math.Vector.Vector2I.#ctor(System.Int32,System.Int32)">
-            <summary>
-                Construct the vector from its coordinates
-            </summary>
-            <param name="x">X coordinate</param>
-            <param name="y">Y coordinate</param>
-        </member>
-        <member name="M:Alis.Core.Aspect.Math.Vector.Vector2I.op_UnaryNegation(Alis.Core.Aspect.Math.Vector.Vector2I)">
-            <summary>
-                Operator - overload ; returns the opposite of a vector
-            </summary>
-            <param name="v">Vector to negate</param>
-            <returns>-v</returns>
-        </member>
-        <member name="M:Alis.Core.Aspect.Math.Vector.Vector2I.op_Subtraction(Alis.Core.Aspect.Math.Vector.Vector2I,Alis.Core.Aspect.Math.Vector.Vector2I)">
-            <summary>
-                Operator - overload ; subtracts two vectors
-            </summary>
-            <param name="v1">First vector</param>
-            <param name="v2">Second vector</param>
-            <returns>v1 - v2</returns>
-        </member>
-        <member name="M:Alis.Core.Aspect.Math.Vector.Vector2I.op_Addition(Alis.Core.Aspect.Math.Vector.Vector2I,Alis.Core.Aspect.Math.Vector.Vector2I)">
-            <summary>
-                Operator + overload ; add two vectors
-            </summary>
-            <param name="v1">First vector</param>
-            <param name="v2">Second vector</param>
-            <returns>v1 + v2</returns>
-        </member>
-        <member name="M:Alis.Core.Aspect.Math.Vector.Vector2I.op_Multiply(Alis.Core.Aspect.Math.Vector.Vector2I,System.Int32)">
-            <summary>
-                Operator * overload ; multiply a vector by a scalar value
-            </summary>
-            <param name="v">Vector</param>
-            <param name="x">Scalar value</param>
-            <returns>v * x</returns>
-        </member>
-        <member name="M:Alis.Core.Aspect.Math.Vector.Vector2I.op_Multiply(System.Int32,Alis.Core.Aspect.Math.Vector.Vector2I)">
-            <summary>
-                Operator * overload ; multiply a scalar value by a vector
-            </summary>
-            <param name="x">Scalar value</param>
-            <param name="v">Vector</param>
-            <returns>x * v</returns>
-        </member>
-        <member name="M:Alis.Core.Aspect.Math.Vector.Vector2I.op_Division(Alis.Core.Aspect.Math.Vector.Vector2I,System.Int32)">
-            <summary>
-                Operator / overload ; divide a vector by a scalar value
-            </summary>
-            <param name="v">Vector</param>
-            <param name="x">Scalar value</param>
-            <returns>v / x</returns>
-        </member>
-        <member name="M:Alis.Core.Aspect.Math.Vector.Vector2I.op_Equality(Alis.Core.Aspect.Math.Vector.Vector2I,Alis.Core.Aspect.Math.Vector.Vector2I)">
-            <summary>
-                Operator == overload ; check vector equality
-            </summary>
-            <param name="v1">First vector</param>
-            <param name="v2">Second vector</param>
-            <returns>v1 == v2</returns>
-        </member>
-        <member name="M:Alis.Core.Aspect.Math.Vector.Vector2I.op_Inequality(Alis.Core.Aspect.Math.Vector.Vector2I,Alis.Core.Aspect.Math.Vector.Vector2I)">
-            <summary>
-                Operator != overload ; check vector inequality
-            </summary>
-            <param name="v1">First vector</param>
-            <param name="v2">Second vector</param>
-            <returns>v1 != v2</returns>
-        </member>
-        <member name="M:Alis.Core.Aspect.Math.Vector.Vector2I.ToString">
-            <summary>
-                Provide a string describing the object
-            </summary>
-            <returns>String description of the object</returns>
-        </member>
-        <member name="M:Alis.Core.Aspect.Math.Vector.Vector2I.Equals(System.Object)">
-            <summary>
-                Compare vector and object and checks if they are equal
-            </summary>
-            <param name="obj">Object to check</param>
-            <returns>Object and vector are equal</returns>
-        </member>
-        <member name="M:Alis.Core.Aspect.Math.Vector.Vector2I.Equals(Alis.Core.Aspect.Math.Vector.Vector2I)">
-            <summary>
-                Compare two vectors and checks if they are equal
-            </summary>
-            <param name="other">Vector to check</param>
-            <returns>Vectors are equal</returns>
-        </member>
-        <member name="M:Alis.Core.Aspect.Math.Vector.Vector2I.GetHashCode">
-            <summary>
-                Provide a integer describing the object
-            </summary>
-            <returns>Integer description of the object</returns>
-        </member>
-        <member name="M:Alis.Core.Aspect.Math.Vector.Vector2I.op_Explicit(Alis.Core.Aspect.Math.Vector.Vector2I)~Alis.Core.Aspect.Math.Vector.Vector2F">
-            <summary>
-                Explicit casting to another vector type
-            </summary>
-            <param name="v">Vector being casted</param>
-            <returns>Casting result</returns>
-        </member>
-        <member name="M:Alis.Core.Aspect.Math.Vector.Vector2I.op_Explicit(Alis.Core.Aspect.Math.Vector.Vector2I)~Alis.Core.Aspect.Math.Vector.Vector2U">
-            <summary>
-                Explicit casting to another vector type
-            </summary>
-            <param name="v">Vector being casted</param>
-            <returns>Casting result</returns>
-        </member>
-        <member name="F:Alis.Core.Aspect.Math.Vector.Vector2I.X">
-            <summary>X (horizontal) component of the vector</summary>
-        </member>
-        <member name="F:Alis.Core.Aspect.Math.Vector.Vector2I.Y">
-            <summary>Y (vertical) component of the vector</summary>
-        </member>
-        <member name="T:Alis.Core.Aspect.Math.Vector.Vector2U">
-            <summary>
-                Vector2u is an utility class for manipulating 2 dimensional
-                vectors with unsigned integer components
-            </summary>
-        </member>
-        <member name="M:Alis.Core.Aspect.Math.Vector.Vector2U.#ctor(System.UInt32,System.UInt32)">
-            <summary>
-                Construct the vector from its coordinates
-            </summary>
-            <param name="x">X coordinate</param>
-            <param name="y">Y coordinate</param>
-        </member>
-        <member name="M:Alis.Core.Aspect.Math.Vector.Vector2U.op_Subtraction(Alis.Core.Aspect.Math.Vector.Vector2U,Alis.Core.Aspect.Math.Vector.Vector2U)">
-            <summary>
-                Operator - overload ; subtracts two vectors
-            </summary>
-            <param name="v1">First vector</param>
-            <param name="v2">Second vector</param>
-            <returns>v1 - v2</returns>
-        </member>
-        <member name="M:Alis.Core.Aspect.Math.Vector.Vector2U.op_Addition(Alis.Core.Aspect.Math.Vector.Vector2U,Alis.Core.Aspect.Math.Vector.Vector2U)">
-            <summary>
-                Operator + overload ; add two vectors
-            </summary>
-            <param name="v1">First vector</param>
-            <param name="v2">Second vector</param>
-            <returns>v1 + v2</returns>
-        </member>
-        <member name="M:Alis.Core.Aspect.Math.Vector.Vector2U.op_Multiply(Alis.Core.Aspect.Math.Vector.Vector2U,System.UInt32)">
-            <summary>
-                Operator * overload ; multiply a vector by a scalar value
-            </summary>
-            <param name="v">Vector</param>
-            <param name="x">Scalar value</param>
-            <returns>v * x</returns>
-        </member>
-        <member name="M:Alis.Core.Aspect.Math.Vector.Vector2U.op_Multiply(System.UInt32,Alis.Core.Aspect.Math.Vector.Vector2U)">
-            <summary>
-                Operator * overload ; multiply a scalar value by a vector
-            </summary>
-            <param name="x">Scalar value</param>
-            <param name="v">Vector</param>
-            <returns>x * v</returns>
-        </member>
-        <member name="M:Alis.Core.Aspect.Math.Vector.Vector2U.op_Division(Alis.Core.Aspect.Math.Vector.Vector2U,System.UInt32)">
-            <summary>
-                Operator / overload ; divide a vector by a scalar value
-            </summary>
-            <param name="v">Vector</param>
-            <param name="x">Scalar value</param>
-            <returns>v / x</returns>
-        </member>
-        <member name="M:Alis.Core.Aspect.Math.Vector.Vector2U.op_Equality(Alis.Core.Aspect.Math.Vector.Vector2U,Alis.Core.Aspect.Math.Vector.Vector2U)">
-            <summary>
-                Operator == overload ; check vector equality
-            </summary>
-            <param name="v1">First vector</param>
-            <param name="v2">Second vector</param>
-            <returns>v1 == v2</returns>
-        </member>
-        <member name="M:Alis.Core.Aspect.Math.Vector.Vector2U.op_Inequality(Alis.Core.Aspect.Math.Vector.Vector2U,Alis.Core.Aspect.Math.Vector.Vector2U)">
-            <summary>
-                Operator != overload ; check vector inequality
-            </summary>
-            <param name="v1">First vector</param>
-            <param name="v2">Second vector</param>
-            <returns>v1 != v2</returns>
-        </member>
-        <member name="M:Alis.Core.Aspect.Math.Vector.Vector2U.ToString">
-            <summary>
-                Provide a string describing the object
-            </summary>
-            <returns>String description of the object</returns>
-        </member>
-        <member name="M:Alis.Core.Aspect.Math.Vector.Vector2U.Equals(System.Object)">
-            <summary>
-                Compare vector and object and checks if they are equal
-            </summary>
-            <param name="obj">Object to check</param>
-            <returns>Object and vector are equal</returns>
-        </member>
-        <member name="M:Alis.Core.Aspect.Math.Vector.Vector2U.Equals(Alis.Core.Aspect.Math.Vector.Vector2U)">
-            <summary>
-                Compare two vectors and checks if they are equal
-            </summary>
-            <param name="other">Vector to check</param>
-            <returns>Vectors are equal</returns>
-        </member>
-        <member name="M:Alis.Core.Aspect.Math.Vector.Vector2U.GetHashCode">
-            <summary>
-                Provide a integer describing the object
-            </summary>
-            <returns>Integer description of the object</returns>
-        </member>
-        <member name="M:Alis.Core.Aspect.Math.Vector.Vector2U.op_Explicit(Alis.Core.Aspect.Math.Vector.Vector2U)~Alis.Core.Aspect.Math.Vector.Vector2I">
-            <summary>
-                Explicit casting to another vector type
-            </summary>
-            <param name="v">Vector being casted</param>
-            <returns>Casting result</returns>
-        </member>
-        <member name="M:Alis.Core.Aspect.Math.Vector.Vector2U.op_Explicit(Alis.Core.Aspect.Math.Vector.Vector2U)~Alis.Core.Aspect.Math.Vector.Vector2F">
-            <summary>
-                Explicit casting to another vector type
-            </summary>
-            <param name="v">Vector being casted</param>
-            <returns>Casting result</returns>
-        </member>
-        <member name="F:Alis.Core.Aspect.Math.Vector.Vector2U.X">
-            <summary>X (horizontal) component of the vector</summary>
-        </member>
-        <member name="F:Alis.Core.Aspect.Math.Vector.Vector2U.Y">
-            <summary>Y (vertical) component of the vector</summary>
-        </member>
-        <member name="T:Alis.Core.Aspect.Math.Vector.Vector3B">
-            <summary>
-                <see cref="T:Alis.Core.Aspect.Math.Vector.Vector3B" /> is a struct represent a glsl bvec3 value
-            </summary>
-        </member>
-        <member name="M:Alis.Core.Aspect.Math.Vector.Vector3B.#ctor(System.Boolean,System.Boolean,System.Boolean)">
-            <summary>
-                Construct the <see cref="T:Alis.Core.Aspect.Math.Vector.Vector3B" /> from its coordinates
-            </summary>
-            <param name="x">X coordinate</param>
-            <param name="y">Y coordinate</param>
-            <param name="z">Z coordinate</param>
-        </member>
-        <member name="F:Alis.Core.Aspect.Math.Vector.Vector3B.X">
-            <summary>Horizontal component of the vector</summary>
-        </member>
-        <member name="F:Alis.Core.Aspect.Math.Vector.Vector3B.Y">
-            <summary>Vertical component of the vector</summary>
-        </member>
-        <member name="F:Alis.Core.Aspect.Math.Vector.Vector3B.Z">
-            <summary>Depth component of the vector</summary>
-        </member>
-        <member name="T:Alis.Core.Aspect.Math.Vector.Vector3F">
-            <summary>
-                The vector
-            </summary>
-        </member>
-        <member name="F:Alis.Core.Aspect.Math.Vector.Vector3F.X">
-            <summary>The X component of the vector.</summary>
-        </member>
-        <member name="F:Alis.Core.Aspect.Math.Vector.Vector3F.Y">
-            <summary>The Y component of the vector.</summary>
-        </member>
-        <member name="F:Alis.Core.Aspect.Math.Vector.Vector3F.Z">
-            <summary>The Z component of the vector.</summary>
-        </member>
-        <member name="M:Alis.Core.Aspect.Math.Vector.Vector3F.#ctor(System.Single)">
-            <summary>Creates a new <see cref="T:Alis.Core.Aspect.Math.Vector.Vector3F" /> object whose three elements have the same value.</summary>
-            <param name="value">The value to assign to all three elements.</param>
-        </member>
-        <member name="M:Alis.Core.Aspect.Math.Vector.Vector3F.#ctor(Alis.Core.Aspect.Math.Vector.Vector2F,System.Single)">
-            <summary>
-                Initializes a new instance of the <see cref="T:Alis.Core.Aspect.Math.Vector.Vector3F" /> class
-            </summary>
-            <param name="value">The value</param>
-            <param name="z">The </param>
-        </member>
-        <member name="M:Alis.Core.Aspect.Math.Vector.Vector3F.#ctor(System.Single,System.Single,System.Single)">
-            <summary>Creates a vector whose elements have the specified values.</summary>
-            <param name="x">The value to assign to the <see cref="F:Alis.Core.Aspect.Math.Vector.Vector3F.X" /> field.</param>
-            <param name="y">The value to assign to the <see cref="F:Alis.Core.Aspect.Math.Vector.Vector3F.Y" /> field.</param>
-            <param name="z">The value to assign to the <see cref="F:Alis.Core.Aspect.Math.Vector.Vector3F.Z" /> field.</param>
-        </member>
-        <member name="M:Alis.Core.Aspect.Math.Vector.Vector3F.#ctor(System.ReadOnlySpan{System.Single})">
-            <summary>
-                Constructs a vector from the given <see cref="T:System.ReadOnlySpan`1" />. The span must contain at least 3
-                elements.
-            </summary>
-            <param name="values">The span of elements to assign to the vector.</param>
-        </member>
-        <member name="P:Alis.Core.Aspect.Math.Vector.Vector3F.Zero">
-            <summary>Gets a vector whose 3 elements are equal to zero.</summary>
-            <value>A vector whose three elements are equal to zero (that is, it returns the vector <c>(0,0,0)</c>.</value>
-        </member>
-        <member name="P:Alis.Core.Aspect.Math.Vector.Vector3F.One">
-            <summary>Gets a vector whose 3 elements are equal to one.</summary>
-            <value>A vector whose three elements are equal to one (that is, it returns the vector <c>(1,1,1)</c>.</value>
-        </member>
-        <member name="P:Alis.Core.Aspect.Math.Vector.Vector3F.UnitX">
-            <summary>Gets the vector (1,0,0).</summary>
-            <value>The vector <c>(1,0,0)</c>.</value>
-        </member>
-        <member name="P:Alis.Core.Aspect.Math.Vector.Vector3F.UnitY">
-            <summary>Gets the vector (0,1,0).</summary>
-            <value>The vector <c>(0,1,0)</c>.</value>
-        </member>
-        <member name="P:Alis.Core.Aspect.Math.Vector.Vector3F.UnitZ">
-            <summary>Gets the vector (0,0,1).</summary>
-            <value>The vector <c>(0,0,1)</c>.</value>
-        </member>
-        <member name="M:Alis.Core.Aspect.Math.Vector.Vector3F.op_Addition(Alis.Core.Aspect.Math.Vector.Vector3F,Alis.Core.Aspect.Math.Vector.Vector3F)">
-            <summary>Adds two vectors together.</summary>
-            <param name="left">The first vector to add.</param>
-            <param name="right">The second vector to add.</param>
-            <returns>The summed vector.</returns>
-            <remarks>
-                The <see cref="M:Alis.Core.Aspect.Math.Vector.Vector3F.op_Addition(Alis.Core.Aspect.Math.Vector.Vector3F,Alis.Core.Aspect.Math.Vector.Vector3F)" /> method defines the addition operation for <see cref="T:Alis.Core.Aspect.Math.Vector.Vector3F" />
-                objects.
-            </remarks>
-        </member>
-        <member name="M:Alis.Core.Aspect.Math.Vector.Vector3F.op_Division(Alis.Core.Aspect.Math.Vector.Vector3F,Alis.Core.Aspect.Math.Vector.Vector3F)">
-            <summary>Divides the first vector by the second.</summary>
-            <param name="left">The first vector.</param>
-            <param name="right">The second vector.</param>
-            <returns>The vector that results from dividing <paramref name="left" /> by <paramref name="right" />.</returns>
-        </member>
-        <member name="M:Alis.Core.Aspect.Math.Vector.Vector3F.op_Division(Alis.Core.Aspect.Math.Vector.Vector3F,System.Single)">
-            <summary>Divides the specified vector by a specified scalar value.</summary>
-            <param name="value1">The vector.</param>
-            <param name="value2">The scalar value.</param>
-            <returns>The result of the division.</returns>
-        </member>
-        <member name="M:Alis.Core.Aspect.Math.Vector.Vector3F.op_Equality(Alis.Core.Aspect.Math.Vector.Vector3F,Alis.Core.Aspect.Math.Vector.Vector3F)">
-            <summary>Returns a value that indicates whether each pair of elements in two specified vectors is equal.</summary>
-            <param name="left">The first vector to compare.</param>
-            <param name="right">The second vector to compare.</param>
-            <returns>
-                <see langword="true" /> if <paramref name="left" /> and <paramref name="right" /> are equal; otherwise,
-                <see langword="false" />.
-            </returns>
-            <remarks>
-                Two <see cref="T:Alis.Core.Aspect.Math.Vector.Vector3F" /> objects are equal if each element in <paramref name="right" /> is equal to the
-                corresponding element in <paramref name="right" />.
-            </remarks>
-        </member>
-        <member name="M:Alis.Core.Aspect.Math.Vector.Vector3F.op_Inequality(Alis.Core.Aspect.Math.Vector.Vector3F,Alis.Core.Aspect.Math.Vector.Vector3F)">
-            <summary>Returns a value that indicates whether two specified vectors are not equal.</summary>
-            <param name="left">The first vector to compare.</param>
-            <param name="right">The second vector to compare.</param>
-            <returns>
-                <see langword="true" /> if <paramref name="left" /> and <paramref name="right" /> are not equal; otherwise,
-                <see langword="false" />.
-            </returns>
-        </member>
-        <member name="M:Alis.Core.Aspect.Math.Vector.Vector3F.op_Multiply(Alis.Core.Aspect.Math.Vector.Vector3F,Alis.Core.Aspect.Math.Vector.Vector3F)">
-            <summary>Returns a new vector whose values are the product of each pair of elements in two specified vectors.</summary>
-            <param name="left">The first vector.</param>
-            <param name="right">The second vector.</param>
-            <returns>The element-wise product vector.</returns>
-        </member>
-        <member name="M:Alis.Core.Aspect.Math.Vector.Vector3F.op_Multiply(Alis.Core.Aspect.Math.Vector.Vector3F,System.Single)">
-            <summary>Multiplies the specified vector by the specified scalar value.</summary>
-            <param name="left">The vector.</param>
-            <param name="right">The scalar value.</param>
-            <returns>The scaled vector.</returns>
-        </member>
-        <member name="M:Alis.Core.Aspect.Math.Vector.Vector3F.op_Multiply(System.Single,Alis.Core.Aspect.Math.Vector.Vector3F)">
-            <summary>Multiplies the scalar value by the specified vector.</summary>
-            <param name="left">The vector.</param>
-            <param name="right">The scalar value.</param>
-            <returns>The scaled vector.</returns>
-        </member>
-        <member name="M:Alis.Core.Aspect.Math.Vector.Vector3F.op_Subtraction(Alis.Core.Aspect.Math.Vector.Vector3F,Alis.Core.Aspect.Math.Vector.Vector3F)">
-            <summary>Subtracts the second vector from the first.</summary>
-            <param name="left">The first vector.</param>
-            <param name="right">The second vector.</param>
-            <returns>The vector that results from subtracting <paramref name="right" /> from <paramref name="left" />.</returns>
-            <remarks>
-                The <see cref="M:Alis.Core.Aspect.Math.Vector.Vector3F.op_Subtraction(Alis.Core.Aspect.Math.Vector.Vector3F,Alis.Core.Aspect.Math.Vector.Vector3F)" /> method defines the subtraction operation for
-                <see cref="T:Alis.Core.Aspect.Math.Vector.Vector3F" /> objects.
-            </remarks>
-        </member>
-        <member name="M:Alis.Core.Aspect.Math.Vector.Vector3F.op_UnaryNegation(Alis.Core.Aspect.Math.Vector.Vector3F)">
-            <summary>Negates the specified vector.</summary>
-            <param name="value">The vector to negate.</param>
-            <returns>The negated vector.</returns>
-            <remarks>
-                The <see cref="M:Alis.Core.Aspect.Math.Vector.Vector3F.op_UnaryNegation(Alis.Core.Aspect.Math.Vector.Vector3F)" /> method defines the unary negation operation for
-                <see cref="T:Alis.Core.Aspect.Math.Vector.Vector3F" /> objects.
-            </remarks>
-        </member>
-        <member name="M:Alis.Core.Aspect.Math.Vector.Vector3F.Abs(Alis.Core.Aspect.Math.Vector.Vector3F)">
-            <summary>Returns a vector whose elements are the absolute values of each of the specified vector's elements.</summary>
-            <param name="value">A vector.</param>
-            <returns>The absolute value vector.</returns>
-        </member>
-        <member name="M:Alis.Core.Aspect.Math.Vector.Vector3F.Add(Alis.Core.Aspect.Math.Vector.Vector3F,Alis.Core.Aspect.Math.Vector.Vector3F)">
-            <summary>Adds two vectors together.</summary>
-            <param name="left">The first vector to add.</param>
-            <param name="right">The second vector to add.</param>
-            <returns>The summed vector.</returns>
-        </member>
-        <member name="M:Alis.Core.Aspect.Math.Vector.Vector3F.Clamp(Alis.Core.Aspect.Math.Vector.Vector3F,Alis.Core.Aspect.Math.Vector.Vector3F,Alis.Core.Aspect.Math.Vector.Vector3F)">
-            <summary>Restricts a vector between a minimum and a maximum value.</summary>
-            <param name="value1">The vector to restrict.</param>
-            <param name="min">The minimum value.</param>
-            <param name="max">The maximum value.</param>
-            <returns>The restricted vector.</returns>
-        </member>
-        <member name="M:Alis.Core.Aspect.Math.Vector.Vector3F.Cross(Alis.Core.Aspect.Math.Vector.Vector3F,Alis.Core.Aspect.Math.Vector.Vector3F)">
-            <summary>Computes the cross product of two vectors.</summary>
-            <param name="vector1">The first vector.</param>
-            <param name="vector2">The second vector.</param>
-            <returns>The cross product.</returns>
-        </member>
-        <member name="M:Alis.Core.Aspect.Math.Vector.Vector3F.Distance(Alis.Core.Aspect.Math.Vector.Vector3F,Alis.Core.Aspect.Math.Vector.Vector3F)">
-            <summary>Computes the Euclidean distance between the two given points.</summary>
-            <param name="value1">The first point.</param>
-            <param name="value2">The second point.</param>
-            <returns>The distance.</returns>
-        </member>
-        <member name="M:Alis.Core.Aspect.Math.Vector.Vector3F.DistanceSquared(Alis.Core.Aspect.Math.Vector.Vector3F,Alis.Core.Aspect.Math.Vector.Vector3F)">
-            <summary>Returns the Euclidean distance squared between two specified points.</summary>
-            <param name="value1">The first point.</param>
-            <param name="value2">The second point.</param>
-            <returns>The distance squared.</returns>
-        </member>
-        <member name="M:Alis.Core.Aspect.Math.Vector.Vector3F.Divide(Alis.Core.Aspect.Math.Vector.Vector3F,Alis.Core.Aspect.Math.Vector.Vector3F)">
-            <summary>Divides the first vector by the second.</summary>
-            <param name="left">The first vector.</param>
-            <param name="right">The second vector.</param>
-            <returns>The vector resulting from the division.</returns>
-        </member>
-        <member name="M:Alis.Core.Aspect.Math.Vector.Vector3F.Divide(Alis.Core.Aspect.Math.Vector.Vector3F,System.Single)">
-            <summary>Divides the specified vector by a specified scalar value.</summary>
-            <param name="left">The vector.</param>
-            <param name="divisor">The scalar value.</param>
-            <returns>The vector that results from the division.</returns>
-        </member>
-        <member name="M:Alis.Core.Aspect.Math.Vector.Vector3F.Dot(Alis.Core.Aspect.Math.Vector.Vector3F,Alis.Core.Aspect.Math.Vector.Vector3F)">
-            <summary>Returns the dot product of two vectors.</summary>
-            <param name="vector1">The first vector.</param>
-            <param name="vector2">The second vector.</param>
-            <returns>The dot product.</returns>
-        </member>
-        <member name="M:Alis.Core.Aspect.Math.Vector.Vector3F.Lerp(Alis.Core.Aspect.Math.Vector.Vector3F,Alis.Core.Aspect.Math.Vector.Vector3F,System.Single)">
-            <summary>Performs a linear interpolation between two vectors based on the given weighting.</summary>
-            <param name="value1">The first vector.</param>
-            <param name="value2">The second vector.</param>
-            <param name="amount">A value between 0 and 1 that indicates the weight of <paramref name="value2" />.</param>
-            <returns>The interpolated vector.</returns>
-        </member>
-        <member name="M:Alis.Core.Aspect.Math.Vector.Vector3F.Max(Alis.Core.Aspect.Math.Vector.Vector3F,Alis.Core.Aspect.Math.Vector.Vector3F)">
-            <summary>Returns a vector whose elements are the maximum of each of the pairs of elements in two specified vectors.</summary>
-            <param name="value1">The first vector.</param>
-            <param name="value2">The second vector.</param>
-            <returns>The maximized vector.</returns>
-        </member>
-        <member name="M:Alis.Core.Aspect.Math.Vector.Vector3F.Min(Alis.Core.Aspect.Math.Vector.Vector3F,Alis.Core.Aspect.Math.Vector.Vector3F)">
-            <summary>Returns a vector whose elements are the minimum of each of the pairs of elements in two specified vectors.</summary>
-            <param name="value1">The first vector.</param>
-            <param name="value2">The second vector.</param>
-            <returns>The minimized vector.</returns>
-        </member>
-        <member name="M:Alis.Core.Aspect.Math.Vector.Vector3F.Multiply(Alis.Core.Aspect.Math.Vector.Vector3F,Alis.Core.Aspect.Math.Vector.Vector3F)">
-            <summary>Returns a new vector whose values are the product of each pair of elements in two specified vectors.</summary>
-            <param name="left">The first vector.</param>
-            <param name="right">The second vector.</param>
-            <returns>The element-wise product vector.</returns>
-        </member>
-        <member name="M:Alis.Core.Aspect.Math.Vector.Vector3F.Multiply(Alis.Core.Aspect.Math.Vector.Vector3F,System.Single)">
-            <summary>Multiplies a vector by a specified scalar.</summary>
-            <param name="left">The vector to multiply.</param>
-            <param name="right">The scalar value.</param>
-            <returns>The scaled vector.</returns>
-        </member>
-        <member name="M:Alis.Core.Aspect.Math.Vector.Vector3F.Multiply(System.Single,Alis.Core.Aspect.Math.Vector.Vector3F)">
-            <summary>Multiplies a scalar value by a specified vector.</summary>
-            <param name="left">The scaled value.</param>
-            <param name="right">The vector.</param>
-            <returns>The scaled vector.</returns>
-        </member>
-        <member name="M:Alis.Core.Aspect.Math.Vector.Vector3F.Negate(Alis.Core.Aspect.Math.Vector.Vector3F)">
-            <summary>Negates a specified vector.</summary>
-            <param name="value">The vector to negate.</param>
-            <returns>The negated vector.</returns>
-        </member>
-        <member name="M:Alis.Core.Aspect.Math.Vector.Vector3F.Normalize(Alis.Core.Aspect.Math.Vector.Vector3F)">
-            <summary>Returns a vector with the same direction as the specified vector, but with a length of one.</summary>
-            <param name="value">The vector to normalize.</param>
-            <returns>The normalized vector.</returns>
-        </member>
-        <member name="M:Alis.Core.Aspect.Math.Vector.Vector3F.Reflect(Alis.Core.Aspect.Math.Vector.Vector3F,Alis.Core.Aspect.Math.Vector.Vector3F)">
-            <summary>Returns the reflection of a vector off a surface that has the specified normal.</summary>
-            <param name="vector">The source vector.</param>
-            <param name="normal">The normal of the surface being reflected off.</param>
-            <returns>The reflected vector.</returns>
-        </member>
-        <member name="M:Alis.Core.Aspect.Math.Vector.Vector3F.SquareRoot(Alis.Core.Aspect.Math.Vector.Vector3F)">
-            <summary>Returns a vector whose elements are the square root of each of a specified vector's elements.</summary>
-            <param name="value">A vector.</param>
-            <returns>The square root vector.</returns>
-        </member>
-        <member name="M:Alis.Core.Aspect.Math.Vector.Vector3F.Subtract(Alis.Core.Aspect.Math.Vector.Vector3F,Alis.Core.Aspect.Math.Vector.Vector3F)">
-            <summary>Subtracts the second vector from the first.</summary>
-            <param name="left">The first vector.</param>
-            <param name="right">The second vector.</param>
-            <returns>The difference vector.</returns>
-        </member>
-        <member name="M:Alis.Core.Aspect.Math.Vector.Vector3F.Transform(Alis.Core.Aspect.Math.Vector.Vector3F,Alis.Core.Aspect.Math.Matrix.Matrix4X4F)">
-            <summary>Transforms a vector by a specified 4x4 matrix.</summary>
-            <param name="position">The vector to transform.</param>
-            <param name="matrix">The transformation matrix.</param>
-            <returns>The transformed vector.</returns>
-        </member>
-        <member name="M:Alis.Core.Aspect.Math.Vector.Vector3F.Transform(Alis.Core.Aspect.Math.Vector.Vector3F,System.Numerics.Quaternion)">
-            <summary>Transforms a vector by the specified Quaternion rotation value.</summary>
-            <param name="value">The vector to rotate.</param>
-            <param name="rotation">The rotation to apply.</param>
-            <returns>The transformed vector.</returns>
-        </member>
-        <member name="M:Alis.Core.Aspect.Math.Vector.Vector3F.TransformNormal(Alis.Core.Aspect.Math.Vector.Vector3F,Alis.Core.Aspect.Math.Matrix.Matrix4X4F)">
-            <summary>Transforms a vector normal by the given 4x4 matrix.</summary>
-            <param name="normal">The source vector.</param>
-            <param name="matrix">The matrix.</param>
-            <returns>The transformed vector.</returns>
-        </member>
-        <member name="M:Alis.Core.Aspect.Math.Vector.Vector3F.CopyTo(System.Single[])">
-            <summary>Copies the elements of the vector to a specified array.</summary>
-            <param name="array">The destination array.</param>
-            <remarks>
-                <paramref name="array" /> must have at least three elements. The method copies the vector's elements starting
-                at index 0.
-            </remarks>
-            <exception cref="T:System.ArgumentNullException"><paramref name="array" /> is <see langword="null" />.</exception>
-            <exception cref="T:System.ArgumentException">The number of elements in the current instance is greater than in the array.</exception>
-            <exception cref="T:System.RankException"><paramref name="array" /> is multidimensional.</exception>
-        </member>
-        <member name="M:Alis.Core.Aspect.Math.Vector.Vector3F.CopyTo(System.Single[],System.Int32)">
-            <summary>Copies the elements of the vector to a specified array starting at a specified index position.</summary>
-            <param name="array">The destination array.</param>
-            <param name="index">The index at which to copy the first element of the vector.</param>
-            <remarks>
-                <paramref name="array" /> must have a sufficient number of elements to accommodate the three vector elements.
-                In other words, elements <paramref name="index" />, <paramref name="index" /> + 1, and <paramref name="index" /> +
-                2 must already exist in <paramref name="array" />.
-            </remarks>
-            <exception cref="T:System.ArgumentNullException"><paramref name="array" /> is <see langword="null" />.</exception>
-            <exception cref="T:System.ArgumentException">The number of elements in the current instance is greater than in the array.</exception>
-            <exception cref="T:System.ArgumentOutOfRangeException">
-                <paramref name="index" /> is less than zero.
-                -or-
-                <paramref name="index" /> is greater than or equal to the array length.
-            </exception>
-            <exception cref="T:System.RankException"><paramref name="array" /> is multidimensional.</exception>
-        </member>
-        <member name="M:Alis.Core.Aspect.Math.Vector.Vector3F.CopyTo(System.Span{System.Single})">
-            <summary>Copies the vector to the given <see cref="T:System.Span`1" />. The length of the destination span must be at least 3.</summary>
-            <param name="destination">The destination span which the values are copied into.</param>
-            <exception cref="T:System.ArgumentException">
-                If number of elements in source vector is greater than those available in
-                destination span.
-            </exception>
-        </member>
-        <member name="M:Alis.Core.Aspect.Math.Vector.Vector3F.TryCopyTo(System.Span{System.Single})">
-            <summary>
-                Attempts to copy the vector to the given <see cref="T:System.Span`1" />. The length of the destination span must
-                be at least 3.
-            </summary>
-            <param name="destination">The destination span which the values are copied into.</param>
-            <returns>
-                <see langword="true" /> if the source vector was successfully copied to <paramref name="destination" />.
-                <see langword="false" /> if <paramref name="destination" /> is not large enough to hold the source vector.
-            </returns>
-        </member>
-        <member name="M:Alis.Core.Aspect.Math.Vector.Vector3F.Equals(System.Object)">
-            <summary>Returns a value that indicates whether this instance and a specified object are equal.</summary>
-            <param name="obj">The object to compare with the current instance.</param>
-            <returns>
-                <see langword="true" /> if the current instance and <paramref name="obj" /> are equal; otherwise,
-                <see langword="false" />. If <paramref name="obj" /> is <see langword="null" />, the method returns
-                <see langword="false" />.
-            </returns>
-            <remarks>
-                The current instance and <paramref name="obj" /> are equal if <paramref name="obj" /> is a
-                <see cref="T:Alis.Core.Aspect.Math.Vector.Vector3F" /> object and their corresponding elements are equal.
-            </remarks>
-        </member>
-        <member name="M:Alis.Core.Aspect.Math.Vector.Vector3F.Equals(Alis.Core.Aspect.Math.Vector.Vector3F)">
-            <summary>Returns a value that indicates whether this instance and another vector are equal.</summary>
-            <param name="other">The other vector.</param>
-            <returns><see langword="true" /> if the two vectors are equal; otherwise, <see langword="false" />.</returns>
-            <remarks>
-                Two vectors are equal if their <see cref="F:Alis.Core.Aspect.Math.Vector.Vector3F.X" />, <see cref="F:Alis.Core.Aspect.Math.Vector.Vector3F.Y" />, and
-                <see cref="F:Alis.Core.Aspect.Math.Vector.Vector3F.Z" /> elements are equal.
-            </remarks>
-        </member>
-        <member name="M:Alis.Core.Aspect.Math.Vector.Vector3F.GetHashCode">
-            <summary>Returns the hash code for this instance.</summary>
-            <returns>The hash code.</returns>
-        </member>
-        <member name="M:Alis.Core.Aspect.Math.Vector.Vector3F.Length">
-            <summary>Returns the length of this vector object.</summary>
-            <returns>The vector's length.</returns>
-            <altmember cref="M:Alis.Core.Aspect.Math.Vector.Vector3F.LengthSquared" />
-        </member>
-        <member name="M:Alis.Core.Aspect.Math.Vector.Vector3F.LengthSquared">
-            <summary>Returns the length of the vector squared.</summary>
-            <returns>The vector's length squared.</returns>
-            <remarks>This operation offers better performance than a call to the <see cref="M:Alis.Core.Aspect.Math.Vector.Vector3F.Length" /> method.</remarks>
-            <altmember cref="M:Alis.Core.Aspect.Math.Vector.Vector3F.Length" />
-        </member>
-        <member name="M:Alis.Core.Aspect.Math.Vector.Vector3F.ToString">
-            <summary>Returns the string representation of the current instance using default formatting.</summary>
-            <returns>The string representation of the current instance.</returns>
-            <remarks>
-                This method returns a string in which each element of the vector is formatted using the "G" (general) format
-                string and the formatting conventions of the current thread culture. The "&lt;" and "&gt;" characters are used to
-                begin and end the string, and the current culture's
-                <see cref="P:System.Globalization.NumberFormatInfo.NumberGroupSeparator" /> property followed by a space is used to
-                separate each element.
-            </remarks>
-        </member>
-        <member name="M:Alis.Core.Aspect.Math.Vector.Vector3F.ToString(System.String)">
-            <summary>
-                Returns the string representation of the current instance using the specified format string to format
-                individual elements.
-            </summary>
-            <param name="format">A standard or custom numeric format string that defines the format of individual elements.</param>
-            <returns>The string representation of the current instance.</returns>
-            <remarks>
-                This method returns a string in which each element of the vector is formatted using <paramref name="format" />
-                and the current culture's formatting conventions. The "&lt;" and "&gt;" characters are used to begin and end the
-                string, and the current culture's <see cref="P:System.Globalization.NumberFormatInfo.NumberGroupSeparator" />
-                property followed by a space is used to separate each element.
-            </remarks>
-            <related type="Article" href="/dotnet/standard/base-types/standard-numeric-format-strings">
-                Standard Numeric Format
-                Strings
-            </related>
-            <related type="Article" href="/dotnet/standard/base-types/custom-numeric-format-strings">Custom Numeric Format Strings</related>
-        </member>
-        <member name="M:Alis.Core.Aspect.Math.Vector.Vector3F.ToString(System.String,System.IFormatProvider)">
-            <summary>
-                Returns the string representation of the current instance using the specified format string to format
-                individual elements and the specified format provider to define culture-specific formatting.
-            </summary>
-            <param name="format">A standard or custom numeric format string that defines the format of individual elements.</param>
-            <param name="formatProvider">A format provider that supplies culture-specific formatting information.</param>
-            <returns>The string representation of the current instance.</returns>
-            <remarks>
-                This method returns a string in which each element of the vector is formatted using <paramref name="format" />
-                and <paramref name="formatProvider" />. The "&lt;" and "&gt;" characters are used to begin and end the string, and
-                the format provider's <see cref="P:System.Globalization.NumberFormatInfo.NumberGroupSeparator" /> property followed
-                by a space is used to separate each element.
-            </remarks>
-            <related type="Article" href="/dotnet/standard/base-types/standard-numeric-format-strings">
-                Standard Numeric Format
-                Strings
-            </related>
-            <related type="Article" href="/dotnet/standard/base-types/custom-numeric-format-strings">Custom Numeric Format Strings</related>
-        </member>
-        <member name="T:Alis.Core.Aspect.Math.Vector.Vector3I">
-            <summary>
-                <see cref="T:Alis.Core.Aspect.Math.Vector.Vector3I" /> is a struct represent a glsl ivec3 value
-            </summary>
-        </member>
-        <member name="M:Alis.Core.Aspect.Math.Vector.Vector3I.#ctor(System.Int32,System.Int32,System.Int32)">
-            <summary>
-                Construct the <see cref="T:Alis.Core.Aspect.Math.Vector.Vector3I" /> from its coordinates
-            </summary>
-            <param name="x">X coordinate</param>
-            <param name="y">Y coordinate</param>
-            <param name="z">Z coordinate</param>
-        </member>
-        <member name="F:Alis.Core.Aspect.Math.Vector.Vector3I.X">
-            <summary>Horizontal component of the vector</summary>
-        </member>
-        <member name="F:Alis.Core.Aspect.Math.Vector.Vector3I.Y">
-            <summary>Vertical component of the vector</summary>
-        </member>
-        <member name="F:Alis.Core.Aspect.Math.Vector.Vector3I.Z">
-            <summary>Depth component of the vector</summary>
-        </member>
-        <member name="T:Alis.Core.Aspect.Math.Vector.Vector4B">
-            <summary>
-                <see cref="T:Alis.Core.Aspect.Math.Vector.Vector4B" /> is a struct represent a glsl bvec4 value
-            </summary>
-        </member>
-        <member name="M:Alis.Core.Aspect.Math.Vector.Vector4B.#ctor(System.Boolean,System.Boolean,System.Boolean,System.Boolean)">
-            <summary>
-                Construct the <see cref="T:Alis.Core.Aspect.Math.Vector.Vector4B" /> from its coordinates
-            </summary>
-            <param name="x">X coordinate</param>
-            <param name="y">Y coordinate</param>
-            <param name="z">Z coordinate</param>
-            <param name="w">W coordinate</param>
-        </member>
-        <member name="F:Alis.Core.Aspect.Math.Vector.Vector4B.X">
-            <summary>Horizontal component of the vector</summary>
-        </member>
-        <member name="F:Alis.Core.Aspect.Math.Vector.Vector4B.Y">
-            <summary>Vertical component of the vector</summary>
-        </member>
-        <member name="F:Alis.Core.Aspect.Math.Vector.Vector4B.Z">
-            <summary>Depth component of the vector</summary>
-        </member>
-        <member name="F:Alis.Core.Aspect.Math.Vector.Vector4B.W">
-            <summary>Projective/Homogenous component of the vector</summary>
-        </member>
-        <member name="T:Alis.Core.Aspect.Math.Vector.Vector4F">
-            <summary>
-                <see cref="T:Alis.Core.Aspect.Math.Vector.Vector4F" /> is a struct represent a glsl vec4 value
-            </summary>
-        </member>
-        <member name="M:Alis.Core.Aspect.Math.Vector.Vector4F.#ctor(System.Single,System.Single,System.Single,System.Single)">
-            <summary>
-                Construct the <see cref="T:Alis.Core.Aspect.Math.Vector.Vector4F" /> from its coordinates
-            </summary>
-            <param name="x">X coordinate</param>
-            <param name="y">Y coordinate</param>
-            <param name="z">Z coordinate</param>
-            <param name="w">W coordinate</param>
-        </member>
-        <member name="F:Alis.Core.Aspect.Math.Vector.Vector4F.X">
-            <summary>Horizontal component of the vector</summary>
-        </member>
-        <member name="F:Alis.Core.Aspect.Math.Vector.Vector4F.Y">
-            <summary>Vertical component of the vector</summary>
-        </member>
-        <member name="F:Alis.Core.Aspect.Math.Vector.Vector4F.Z">
-            <summary>Depth component of the vector</summary>
-        </member>
-        <member name="F:Alis.Core.Aspect.Math.Vector.Vector4F.W">
-            <summary>Projective/Homogenous component of the vector</summary>
-        </member>
-        <member name="T:Alis.Core.Aspect.Math.Vector.Vector4I">
-            <summary>
-                <see cref="T:Alis.Core.Aspect.Math.Vector.Vector4I" /> is a struct represent a glsl ivec4 value
-            </summary>
-        </member>
-        <member name="M:Alis.Core.Aspect.Math.Vector.Vector4I.#ctor(System.Int32,System.Int32,System.Int32,System.Int32)">
-            <summary>
-                Construct the <see cref="T:Alis.Core.Aspect.Math.Vector.Vector4I" /> from its coordinates
-            </summary>
-            <param name="x">X coordinate</param>
-            <param name="y">Y coordinate</param>
-            <param name="z">Z coordinate</param>
-            <param name="w">W coordinate</param>
-        </member>
-        <member name="F:Alis.Core.Aspect.Math.Vector.Vector4I.X">
-            <summary>Horizontal component of the vector</summary>
-        </member>
-        <member name="F:Alis.Core.Aspect.Math.Vector.Vector4I.Y">
-            <summary>Vertical component of the vector</summary>
-        </member>
-        <member name="F:Alis.Core.Aspect.Math.Vector.Vector4I.Z">
-            <summary>Depth component of the vector</summary>
-        </member>
-        <member name="F:Alis.Core.Aspect.Math.Vector.Vector4I.W">
-            <summary>Projective/Homogenous component of the vector</summary>
-        </member>
-        <member name="T:Alis.Core.Aspect.Memory.FastList`1">
-            <summary>
-            The fast list class
-            </summary>
-            <seealso cref="T:System.Collections.Generic.IList`1"/>
-        </member>
-        <member name="F:Alis.Core.Aspect.Memory.FastList`1.items">
-            <summary>
-            The items
-            </summary>
-        </member>
-        <member name="F:Alis.Core.Aspect.Memory.FastList`1.count">
-            <summary>
-            The count
-            </summary>
-        </member>
-        <member name="M:Alis.Core.Aspect.Memory.FastList`1.#ctor(System.Int32)">
-            <summary>
-            Initializes a new instance of the class
-            </summary>
-            <param name="i"></param>
-        </member>
-        <member name="M:Alis.Core.Aspect.Memory.FastList`1.#ctor">
-            <summary>
-            Initializes a new instance of the class
-            </summary>
-        </member>
-        <member name="P:Alis.Core.Aspect.Memory.FastList`1.Count">
-            <summary>
-            Gets the value of the count
-            </summary>
-        </member>
-        <member name="P:Alis.Core.Aspect.Memory.FastList`1.IsReadOnly">
-            <summary>
-            Gets the value of the is read only
-            </summary>
-        </member>
-        <member name="P:Alis.Core.Aspect.Memory.FastList`1.Item(System.Int32)">
-            <summary>
-            The value
-            </summary>
-        </member>
-        <member name="M:Alis.Core.Aspect.Memory.FastList`1.Add(`0)">
-            <summary>
-            Adds the item
-            </summary>
-            <param name="item">The item</param>
-        </member>
-        <member name="M:Alis.Core.Aspect.Memory.FastList`1.Clear">
-            <summary>
-            Clears this instance
-            </summary>
-        </member>
-        <member name="M:Alis.Core.Aspect.Memory.FastList`1.Contains(`0)">
-            <summary>
-            Describes whether this instance contains
-            </summary>
-            <param name="item">The item</param>
-            <returns>The bool</returns>
-        </member>
-        <member name="M:Alis.Core.Aspect.Memory.FastList`1.CopyTo(`0[],System.Int32)">
-            <summary>
-            Copies the to using the specified array
-            </summary>
-            <param name="array">The array</param>
-            <param name="arrayIndex">The array index</param>
-        </member>
-        <member name="M:Alis.Core.Aspect.Memory.FastList`1.GetEnumerator">
-            <summary>
-            Gets the enumerator
-            </summary>
-            <returns>An enumerator of t</returns>
-        </member>
-        <member name="M:Alis.Core.Aspect.Memory.FastList`1.IndexOf(`0)">
-            <summary>
-            Indexes the of using the specified item
-            </summary>
-            <param name="item">The item</param>
-            <returns>The int</returns>
-        </member>
-        <member name="M:Alis.Core.Aspect.Memory.FastList`1.Insert(System.Int32,`0)">
-            <summary>
-            Inserts the index
-            </summary>
-            <param name="index">The index</param>
-            <param name="item">The item</param>
-            <exception cref="T:System.ArgumentOutOfRangeException"></exception>
-        </member>
-        <member name="M:Alis.Core.Aspect.Memory.FastList`1.ShiftRight(System.Int32,System.Int32)">
-            <summary>
-            Shifts the right using the specified start
-            </summary>
-            <param name="start">The start</param>
-            <param name="shift">The shift</param>
-        </member>
-        <member name="M:Alis.Core.Aspect.Memory.FastList`1.Remove(`0)">
-            <summary>
-            Describes whether this instance remove
-            </summary>
-            <param name="item">The item</param>
-            <returns>The bool</returns>
-        </member>
-        <member name="M:Alis.Core.Aspect.Memory.FastList`1.RemoveAt(System.Int32)">
-            <summary>
-            Removes the at using the specified index
-            </summary>
-            <param name="index">The index</param>
-            <exception cref="T:System.ArgumentOutOfRangeException"></exception>
-        </member>
-        <member name="M:Alis.Core.Aspect.Memory.FastList`1.GetRefNativeArray">
-            <summary>
-            Gets the items
-            </summary>
-            <returns>The items</returns>
-        </member>
-        <member name="M:Alis.Core.Aspect.Memory.FastList`1.System#Collections#IEnumerable#GetEnumerator">
-            <summary>
-            Gets the enumerator
-            </summary>
-            <returns>The enumerator</returns>
-        </member>
-        <member name="M:Alis.Core.Aspect.Memory.FastList`1.ForEach(System.Action{`0})">
-            <summary>
-            For the each using the specified action
-            </summary>
-            <param name="action">The action</param>
-        </member>
-        <member name="T:Alis.Core.Aspect.Memory.RawArrayData">
-            <summary>
-            The raw array data class
-            </summary>
-        </member>
-        <member name="F:Alis.Core.Aspect.Memory.RawArrayData.Length">
-            <summary>
-            The length
-            </summary>
-        </member>
-        <member name="F:Alis.Core.Aspect.Memory.RawArrayData.Padding">
-            <summary>
-            The padding
-            </summary>
-        </member>
-        <member name="F:Alis.Core.Aspect.Memory.RawArrayData.Data">
-            <summary>
-            The data
-            </summary>
-        </member>
-        <member name="M:Alis.Core.Aspect.Memory.RawArrayData.#ctor">
-            <summary>
-            Initializes a new instance of the <see cref="T:Alis.Core.Aspect.Memory.RawArrayData"/> class
-            </summary>
-        </member>
-        <member name="M:Alis.Core.Aspect.Memory.RawArrayData.#ctor(System.UInt32,System.UInt32,System.Byte)">
-            <summary>
-            Initializes a new instance of the <see cref="T:Alis.Core.Aspect.Memory.RawArrayData"/> class
-            </summary>
-            <param name="length">The length</param>
-            <param name="padding">The padding</param>
-            <param name="data">The data</param>
-        </member>
-        <member name="T:Alis.Core.Aspect.Memory.Streams.SFML.InputStream">
-            <summary>
-                Structure that contains InputStream callbacks
-                (directly maps to a CSFML sfInputStream)
-            </summary>
-        </member>
-        <member name="T:Alis.Core.Aspect.Memory.Streams.SFML.InputStream.ReadCallbackType">
-            <summary>
-                Type of callback to read data from the current stream
-            </summary>
-        </member>
-        <member name="T:Alis.Core.Aspect.Memory.Streams.SFML.InputStream.SeekCallbackType">
-            <summary>
-                Type of callback to seek the current stream's position
-            </summary>
-        </member>
-        <member name="T:Alis.Core.Aspect.Memory.Streams.SFML.InputStream.TellCallbackType">
-            <summary>
-                Type of callback to return the current stream's position
-            </summary>
-        </member>
-        <member name="T:Alis.Core.Aspect.Memory.Streams.SFML.InputStream.GetSizeCallbackType">
-            <summary>
-                Type of callback to return the current stream's size
-            </summary>
-        </member>
-        <member name="F:Alis.Core.Aspect.Memory.Streams.SFML.InputStream.Read">
-            <summary>
-                Function that is called to read data from the stream
-            </summary>
-        </member>
-        <member name="F:Alis.Core.Aspect.Memory.Streams.SFML.InputStream.Seek">
-            <summary>
-                Function that is called to seek the stream
-            </summary>
-        </member>
-        <member name="F:Alis.Core.Aspect.Memory.Streams.SFML.InputStream.Tell">
-            <summary>
-                Function that is called to return the positon
-            </summary>
-        </member>
-        <member name="F:Alis.Core.Aspect.Memory.Streams.SFML.InputStream.GetSize">
-            <summary>
-                Function that is called to return the size
-            </summary>
-        </member>
-        <member name="T:Alis.Core.Aspect.Memory.Streams.SFML.StreamAdaptor">
-            <summary>
-                Adapts a System.IO.Stream to be usable as a SFML InputStream
-            </summary>
-        </member>
-        <member name="F:Alis.Core.Aspect.Memory.Streams.SFML.StreamAdaptor.myInputStream">
-            <summary>
-                The my input stream
-            </summary>
-        </member>
-        <member name="F:Alis.Core.Aspect.Memory.Streams.SFML.StreamAdaptor.myInputStreamPtr">
-            <summary>
-                The my input stream ptr
-            </summary>
-        </member>
-        <member name="F:Alis.Core.Aspect.Memory.Streams.SFML.StreamAdaptor.myStream">
-            <summary>
-                The my stream
-            </summary>
-        </member>
-        <member name="M:Alis.Core.Aspect.Memory.Streams.SFML.StreamAdaptor.#ctor(System.IO.Stream)">
-            <summary>
-                Construct from a System.IO.Stream
-            </summary>
-            <param name="stream">Stream to adapt</param>
-        </member>
-        <member name="P:Alis.Core.Aspect.Memory.Streams.SFML.StreamAdaptor.InputStreamPtr">
-            <summary>
-                The pointer to the CSFML InputStream structure
-            </summary>
-        </member>
-        <member name="M:Alis.Core.Aspect.Memory.Streams.SFML.StreamAdaptor.Dispose">
-            <summary>
-                Explicitly dispose the object
-            </summary>
-        </member>
-        <member name="M:Alis.Core.Aspect.Memory.Streams.SFML.StreamAdaptor.Finalize">
-            <summary>
-                Dispose the object
-            </summary>
-        </member>
-        <member name="M:Alis.Core.Aspect.Memory.Streams.SFML.StreamAdaptor.Dispose(System.Boolean)">
-            <summary>
-                Destroy the object
-            </summary>
-            <param name="disposing">Is the GC disposing the object, or is it an explicit call ?</param>
-        </member>
-        <member name="M:Alis.Core.Aspect.Memory.Streams.SFML.StreamAdaptor.Read(System.IntPtr,System.Int64,System.IntPtr)">
-            <summary>
-                Called to read from the stream
-            </summary>
-            <param name="data">Where to copy the read bytes</param>
-            <param name="size">Size to read, in bytes</param>
-            <param name="userData">User data -- unused</param>
-            <returns>Number of bytes read</returns>
-        </member>
-        <member name="M:Alis.Core.Aspect.Memory.Streams.SFML.StreamAdaptor.Seek(System.Int64,System.IntPtr)">
-            <summary>
-                Called to set the read position in the stream
-            </summary>
-            <param name="position">New read position</param>
-            <param name="userData">User data -- unused</param>
-            <returns>Actual position</returns>
-        </member>
-        <member name="M:Alis.Core.Aspect.Memory.Streams.SFML.StreamAdaptor.Tell(System.IntPtr)">
-            <summary>
-                Get the current read position in the stream
-            </summary>
-            <param name="userData">User data -- unused</param>
-            <returns>Current position in the stream</returns>
-        </member>
-        <member name="M:Alis.Core.Aspect.Memory.Streams.SFML.StreamAdaptor.GetSize(System.IntPtr)">
-            <summary>
-                Called to get the total size of the stream
-            </summary>
-            <param name="userData">User data -- unused</param>
-            <returns>Number of bytes in the stream</returns>
-        </member>
-        <member name="T:Alis.Core.Aspect.Security.ExampleClass">
-            <summary>
-                The example class
-            </summary>
-        </member>
-        <member name="T:Alis.Core.Aspect.Thread.ExampleClass">
-            <summary>
-                The example class
-            </summary>
-        </member>
-        <member name="T:Alis.Core.Aspect.Time.TimeStep">
-            <summary>This is an internal class.</summary>
-        </member>
-        <member name="F:Alis.Core.Aspect.Time.TimeStep.DeltaTime">
-            <summary>Time step (Delta time)</summary>
-        </member>
-        <member name="F:Alis.Core.Aspect.Time.TimeStep.DeltaTimeRatio">
-            <summary>dt * inv_dt0</summary>
-        </member>
-        <member name="F:Alis.Core.Aspect.Time.TimeStep.InvertedDeltaTime">
-            <summary>Inverse time step (0 if dt == 0).</summary>
-        </member>
-        <member name="F:Alis.Core.Aspect.Time.TimeStep.InvertedDeltaTimeZero">
-            <summary>
-                The inverted delta time
-            </summary>
-        </member>
-        <member name="F:Alis.Core.Aspect.Time.TimeStep.PositionIterations">
-            <summary>
-                The position iterations
-            </summary>
-        </member>
-        <member name="F:Alis.Core.Aspect.Time.TimeStep.VelocityIterations">
-            <summary>
-                The velocity iterations
-            </summary>
-        </member>
-        <member name="F:Alis.Core.Aspect.Time.TimeStep.WarmStarting">
-            <summary>
-                The warm starting
-            </summary>
-        </member>
     </members>
-</doc>
-=======
-<?xml version="1.0"?>
-<doc>
-    <assembly>
-        <name>Alis.Core.Network</name>
-    </assembly>
-    <members>
-        <member name="T:Alis.Core.Network.BufferPool">
-            <summary>
-                This buffer pool is instance thread safe
-                Use GetBuffer to get a MemoryStream (with a publically accessible buffer)
-                Calling Close on this MemoryStream will clear its internal buffer and return the buffer to the pool for reuse
-                MemoryStreams can grow larger than the DEFAULT_BUFFER_SIZE (or whatever you passed in)
-                and the underlying buffers will be returned to the pool at their larger sizes
-            </summary>
-        </member>
-        <member name="F:Alis.Core.Network.BufferPool._bufferPoolStack">
-            <summary>
-                The buffer pool stack
-            </summary>
-        </member>
-        <member name="F:Alis.Core.Network.BufferPool._bufferSize">
-            <summary>
-                The buffer size
-            </summary>
-        </member>
-        <member name="M:Alis.Core.Network.BufferPool.#ctor">
-            <summary>
-                Initializes a new instance of the <see cref="T:Alis.Core.Network.BufferPool" /> class
-            </summary>
-        </member>
-        <member name="M:Alis.Core.Network.BufferPool.#ctor(System.Int32)">
-            <summary>
-                Initializes a new instance of the <see cref="T:Alis.Core.Network.BufferPool" /> class
-            </summary>
-            <param name="bufferSize">The buffer size</param>
-        </member>
-        <member name="F:Alis.Core.Network.BufferPool.DefaultBufferSize">
-            <summary>
-                The default buffer size
-            </summary>
-        </member>
-        <member name="M:Alis.Core.Network.BufferPool.GetBuffer">
-            <summary>
-                Gets a MemoryStream built from a buffer plucked from a thread safe pool
-                The pool grows automatically.
-                Closing the memory stream clears the buffer and returns it to the pool
-            </summary>
-        </member>
-        <member name="M:Alis.Core.Network.BufferPool.ReturnBuffer(System.Byte[])">
-            <summary>
-                Returns the buffer using the specified buffer
-            </summary>
-            <param name="buffer">The buffer</param>
-        </member>
-        <member name="T:Alis.Core.Network.BufferPool.PublicBufferMemoryStream">
-            <summary>
-                This memory stream is not instance thread safe (not to be confused with the BufferPool which is instance thread
-                safe)
-            </summary>
-        </member>
-        <member name="F:Alis.Core.Network.BufferPool.PublicBufferMemoryStream._bufferPoolInternal">
-            <summary>
-                The buffer pool internal
-            </summary>
-        </member>
-        <member name="F:Alis.Core.Network.BufferPool.PublicBufferMemoryStream._buffer">
-            <summary>
-                The buffer
-            </summary>
-        </member>
-        <member name="F:Alis.Core.Network.BufferPool.PublicBufferMemoryStream._ms">
-            <summary>
-                The ms
-            </summary>
-        </member>
-        <member name="M:Alis.Core.Network.BufferPool.PublicBufferMemoryStream.#ctor(System.Byte[],Alis.Core.Network.BufferPool)">
-            <summary>
-                Initializes a new instance of the <see cref="T:Alis.Core.Network.BufferPool.PublicBufferMemoryStream" /> class
-            </summary>
-            <param name="buffer">The buffer</param>
-            <param name="bufferPool">The buffer pool</param>
-        </member>
-        <member name="P:Alis.Core.Network.BufferPool.PublicBufferMemoryStream.Length">
-            <summary>
-                Gets the value of the length
-            </summary>
-        </member>
-        <member name="P:Alis.Core.Network.BufferPool.PublicBufferMemoryStream.CanRead">
-            <summary>
-                Gets the value of the can read
-            </summary>
-        </member>
-        <member name="P:Alis.Core.Network.BufferPool.PublicBufferMemoryStream.CanSeek">
-            <summary>
-                Gets the value of the can seek
-            </summary>
-        </member>
-        <member name="P:Alis.Core.Network.BufferPool.PublicBufferMemoryStream.CanTimeout">
-            <summary>
-                Gets the value of the can timeout
-            </summary>
-        </member>
-        <member name="P:Alis.Core.Network.BufferPool.PublicBufferMemoryStream.CanWrite">
-            <summary>
-                Gets the value of the can write
-            </summary>
-        </member>
-        <member name="P:Alis.Core.Network.BufferPool.PublicBufferMemoryStream.Capacity">
-            <summary>
-                Gets or sets the value of the capacity
-            </summary>
-        </member>
-        <member name="P:Alis.Core.Network.BufferPool.PublicBufferMemoryStream.Position">
-            <summary>
-                Gets or sets the value of the position
-            </summary>
-        </member>
-        <member name="P:Alis.Core.Network.BufferPool.PublicBufferMemoryStream.ReadTimeout">
-            <summary>
-                Gets or sets the value of the read timeout
-            </summary>
-        </member>
-        <member name="P:Alis.Core.Network.BufferPool.PublicBufferMemoryStream.WriteTimeout">
-            <summary>
-                Gets or sets the value of the write timeout
-            </summary>
-        </member>
-        <member name="M:Alis.Core.Network.BufferPool.PublicBufferMemoryStream.BeginRead(System.Byte[],System.Int32,System.Int32,System.AsyncCallback,System.Object)">
-            <summary>
-                Begins the read using the specified buffer
-            </summary>
-            <param name="buffer">The buffer</param>
-            <param name="offset">The offset</param>
-            <param name="count">The count</param>
-            <param name="callback">The callback</param>
-            <param name="state">The state</param>
-            <returns>The async result</returns>
-        </member>
-        <member name="M:Alis.Core.Network.BufferPool.PublicBufferMemoryStream.BeginWrite(System.Byte[],System.Int32,System.Int32,System.AsyncCallback,System.Object)">
-            <summary>
-                Begins the write using the specified buffer
-            </summary>
-            <param name="buffer">The buffer</param>
-            <param name="offset">The offset</param>
-            <param name="count">The count</param>
-            <param name="callback">The callback</param>
-            <param name="state">The state</param>
-            <returns>The async result</returns>
-        </member>
-        <member name="M:Alis.Core.Network.BufferPool.PublicBufferMemoryStream.Close">
-            <summary>
-                Closes this instance
-            </summary>
-        </member>
-        <member name="M:Alis.Core.Network.BufferPool.PublicBufferMemoryStream.CopyToAsync(System.IO.Stream,System.Int32,System.Threading.CancellationToken)">
-            <summary>
-                Copies the to using the specified destination
-            </summary>
-            <param name="destination">The destination</param>
-            <param name="bufferSize">The buffer size</param>
-            <param name="cancellationToken">The cancellation token</param>
-        </member>
-        <member name="M:Alis.Core.Network.BufferPool.PublicBufferMemoryStream.EndRead(System.IAsyncResult)">
-            <summary>
-                Ends the read using the specified async result
-            </summary>
-            <param name="asyncResult">The async result</param>
-            <returns>The int</returns>
-        </member>
-        <member name="M:Alis.Core.Network.BufferPool.PublicBufferMemoryStream.EndWrite(System.IAsyncResult)">
-            <summary>
-                Ends the write using the specified async result
-            </summary>
-            <param name="asyncResult">The async result</param>
-        </member>
-        <member name="M:Alis.Core.Network.BufferPool.PublicBufferMemoryStream.Flush">
-            <summary>
-                Flushes this instance
-            </summary>
-        </member>
-        <member name="M:Alis.Core.Network.BufferPool.PublicBufferMemoryStream.FlushAsync(System.Threading.CancellationToken)">
-            <summary>
-                Flushes the cancellation token
-            </summary>
-            <param name="cancellationToken">The cancellation token</param>
-        </member>
-        <member name="M:Alis.Core.Network.BufferPool.PublicBufferMemoryStream.GetBuffer">
-            <summary>
-                Gets the buffer
-            </summary>
-            <returns>The byte array</returns>
-        </member>
-        <member name="M:Alis.Core.Network.BufferPool.PublicBufferMemoryStream.Read(System.Byte[],System.Int32,System.Int32)">
-            <summary>
-                Reads the buffer
-            </summary>
-            <param name="buffer">The buffer</param>
-            <param name="offset">The offset</param>
-            <param name="count">The count</param>
-            <returns>The int</returns>
-        </member>
-        <member name="M:Alis.Core.Network.BufferPool.PublicBufferMemoryStream.EnlargeBufferIfRequired(System.Int32)">
-            <summary>
-                Enlarges the buffer if required using the specified count
-            </summary>
-            <param name="count">The count</param>
-            <exception cref="T:Alis.Core.Network.Exceptions.WebSocketBufferOverflowException">
-                Tried to create a buffer ({requiredSize:#,##0} bytes) that was
-                larger than the max allowed size ({int.MaxValue:#,##0})
-            </exception>
-        </member>
-        <member name="M:Alis.Core.Network.BufferPool.PublicBufferMemoryStream.WriteByte(System.Byte)">
-            <summary>
-                Writes the byte using the specified value
-            </summary>
-            <param name="value">The value</param>
-        </member>
-        <member name="M:Alis.Core.Network.BufferPool.PublicBufferMemoryStream.Write(System.Byte[],System.Int32,System.Int32)">
-            <summary>
-                Writes the buffer
-            </summary>
-            <param name="buffer">The buffer</param>
-            <param name="offset">The offset</param>
-            <param name="count">The count</param>
-        </member>
-        <member name="M:Alis.Core.Network.BufferPool.PublicBufferMemoryStream.WriteAsync(System.Byte[],System.Int32,System.Int32,System.Threading.CancellationToken)">
-            <summary>
-                Writes the buffer
-            </summary>
-            <param name="buffer">The buffer</param>
-            <param name="offset">The offset</param>
-            <param name="count">The count</param>
-            <param name="cancellationToken">The cancellation token</param>
-        </member>
-        <member name="M:Alis.Core.Network.BufferPool.PublicBufferMemoryStream.InitializeLifetimeService">
-            <summary>
-                Initializes the lifetime service
-            </summary>
-            <returns>The object</returns>
-        </member>
-        <member name="M:Alis.Core.Network.BufferPool.PublicBufferMemoryStream.ReadAsync(System.Byte[],System.Int32,System.Int32,System.Threading.CancellationToken)">
-            <summary>
-                Reads the buffer
-            </summary>
-            <param name="buffer">The buffer</param>
-            <param name="offset">The offset</param>
-            <param name="count">The count</param>
-            <param name="cancellationToken">The cancellation token</param>
-            <returns>A task containing the int</returns>
-        </member>
-        <member name="M:Alis.Core.Network.BufferPool.PublicBufferMemoryStream.ReadByte">
-            <summary>
-                Reads the byte
-            </summary>
-            <returns>The int</returns>
-        </member>
-        <member name="M:Alis.Core.Network.BufferPool.PublicBufferMemoryStream.Seek(System.Int64,System.IO.SeekOrigin)">
-            <summary>
-                Seeks the offset
-            </summary>
-            <param name="offset">The offset</param>
-            <param name="loc">The loc</param>
-            <returns>The long</returns>
-        </member>
-        <member name="M:Alis.Core.Network.BufferPool.PublicBufferMemoryStream.SetLength(System.Int64)">
-            <summary>
-                Note: This will not make the MemoryStream any smaller, only larger
-            </summary>
-        </member>
-        <member name="M:Alis.Core.Network.BufferPool.PublicBufferMemoryStream.ToArray">
-            <summary>
-                Returns the array
-            </summary>
-            <returns>The byte array</returns>
-        </member>
-        <member name="M:Alis.Core.Network.BufferPool.PublicBufferMemoryStream.TryGetBuffer(System.ArraySegment{System.Byte}@)">
-            <summary>
-                Describes whether this instance try get buffer
-            </summary>
-            <param name="buffer">The buffer</param>
-            <returns>The bool</returns>
-        </member>
-        <member name="M:Alis.Core.Network.BufferPool.PublicBufferMemoryStream.WriteTo(System.IO.Stream)">
-            <summary>
-                Writes the to using the specified stream
-            </summary>
-            <param name="stream">The stream</param>
-        </member>
-        <member name="T:Alis.Core.Network.Exceptions.EntityTooLargeException">
-            <summary>
-                The entity too large exception class
-            </summary>
-            <seealso cref="T:System.Exception" />
-        </member>
-        <member name="M:Alis.Core.Network.Exceptions.EntityTooLargeException.#ctor">
-            <summary>
-                Initializes a new instance of the <see cref="T:Alis.Core.Network.Exceptions.EntityTooLargeException" /> class
-            </summary>
-        </member>
-        <member name="M:Alis.Core.Network.Exceptions.EntityTooLargeException.#ctor(System.String)">
-            <summary>
-                Http header too large to fit in buffer
-            </summary>
-        </member>
-        <member name="M:Alis.Core.Network.Exceptions.EntityTooLargeException.#ctor(System.String,System.Exception)">
-            <summary>
-                Initializes a new instance of the <see cref="T:Alis.Core.Network.Exceptions.EntityTooLargeException" /> class
-            </summary>
-            <param name="message">The message</param>
-            <param name="inner">The inner</param>
-        </member>
-        <member name="T:Alis.Core.Network.Exceptions.InvalidHttpResponseCodeException">
-            <summary>
-                The invalid http response code exception class
-            </summary>
-            <seealso cref="T:System.Exception" />
-        </member>
-        <member name="M:Alis.Core.Network.Exceptions.InvalidHttpResponseCodeException.#ctor">
-            <summary>
-                Initializes a new instance of the <see cref="T:Alis.Core.Network.Exceptions.InvalidHttpResponseCodeException" /> class
-            </summary>
-        </member>
-        <member name="M:Alis.Core.Network.Exceptions.InvalidHttpResponseCodeException.#ctor(System.String)">
-            <summary>
-                Initializes a new instance of the <see cref="T:Alis.Core.Network.Exceptions.InvalidHttpResponseCodeException" /> class
-            </summary>
-            <param name="message">The message</param>
-        </member>
-        <member name="M:Alis.Core.Network.Exceptions.InvalidHttpResponseCodeException.#ctor(System.String,System.String,System.String)">
-            <summary>
-                Initializes a new instance of the <see cref="T:Alis.Core.Network.Exceptions.InvalidHttpResponseCodeException" /> class
-            </summary>
-            <param name="responseCode">The response code</param>
-            <param name="responseDetails">The response details</param>
-            <param name="responseHeader">The response header</param>
-        </member>
-        <member name="M:Alis.Core.Network.Exceptions.InvalidHttpResponseCodeException.#ctor(System.String,System.Exception)">
-            <summary>
-                Initializes a new instance of the <see cref="T:Alis.Core.Network.Exceptions.InvalidHttpResponseCodeException" /> class
-            </summary>
-            <param name="message">The message</param>
-            <param name="inner">The inner</param>
-        </member>
-        <member name="P:Alis.Core.Network.Exceptions.InvalidHttpResponseCodeException.ResponseCode">
-            <summary>
-                Gets or sets the value of the response code
-            </summary>
-        </member>
-        <member name="P:Alis.Core.Network.Exceptions.InvalidHttpResponseCodeException.ResponseHeader">
-            <summary>
-                Gets or sets the value of the response header
-            </summary>
-        </member>
-        <member name="P:Alis.Core.Network.Exceptions.InvalidHttpResponseCodeException.ResponseDetails">
-            <summary>
-                Gets or sets the value of the response details
-            </summary>
-        </member>
-        <member name="T:Alis.Core.Network.Exceptions.SecWebSocketKeyMissingException">
-            <summary>
-                The sec web socket key missing exception class
-            </summary>
-            <seealso cref="T:System.Exception" />
-        </member>
-        <member name="M:Alis.Core.Network.Exceptions.SecWebSocketKeyMissingException.#ctor">
-            <summary>
-                Initializes a new instance of the <see cref="T:Alis.Core.Network.Exceptions.SecWebSocketKeyMissingException" /> class
-            </summary>
-        </member>
-        <member name="M:Alis.Core.Network.Exceptions.SecWebSocketKeyMissingException.#ctor(System.String)">
-            <summary>
-                Initializes a new instance of the <see cref="T:Alis.Core.Network.Exceptions.SecWebSocketKeyMissingException" /> class
-            </summary>
-            <param name="message">The message</param>
-        </member>
-        <member name="M:Alis.Core.Network.Exceptions.SecWebSocketKeyMissingException.#ctor(System.String,System.Exception)">
-            <summary>
-                Initializes a new instance of the <see cref="T:Alis.Core.Network.Exceptions.SecWebSocketKeyMissingException" /> class
-            </summary>
-            <param name="message">The message</param>
-            <param name="inner">The inner</param>
-        </member>
-        <member name="T:Alis.Core.Network.Exceptions.ServerListenerSocketException">
-            <summary>
-                The server listener socket exception class
-            </summary>
-            <seealso cref="T:System.Exception" />
-        </member>
-        <member name="M:Alis.Core.Network.Exceptions.ServerListenerSocketException.#ctor">
-            <summary>
-                Initializes a new instance of the <see cref="T:Alis.Core.Network.Exceptions.ServerListenerSocketException" /> class
-            </summary>
-        </member>
-        <member name="M:Alis.Core.Network.Exceptions.ServerListenerSocketException.#ctor(System.String)">
-            <summary>
-                Initializes a new instance of the <see cref="T:Alis.Core.Network.Exceptions.ServerListenerSocketException" /> class
-            </summary>
-            <param name="message">The message</param>
-        </member>
-        <member name="M:Alis.Core.Network.Exceptions.ServerListenerSocketException.#ctor(System.String,System.Exception)">
-            <summary>
-                Initializes a new instance of the <see cref="T:Alis.Core.Network.Exceptions.ServerListenerSocketException" /> class
-            </summary>
-            <param name="message">The message</param>
-            <param name="inner">The inner</param>
-        </member>
-        <member name="T:Alis.Core.Network.Exceptions.WebSocketBufferOverflowException">
-            <summary>
-                The web socket buffer overflow exception class
-            </summary>
-            <seealso cref="T:System.Exception" />
-        </member>
-        <member name="M:Alis.Core.Network.Exceptions.WebSocketBufferOverflowException.#ctor">
-            <summary>
-                Initializes a new instance of the <see cref="T:Alis.Core.Network.Exceptions.WebSocketBufferOverflowException" /> class
-            </summary>
-        </member>
-        <member name="M:Alis.Core.Network.Exceptions.WebSocketBufferOverflowException.#ctor(System.String)">
-            <summary>
-                Initializes a new instance of the <see cref="T:Alis.Core.Network.Exceptions.WebSocketBufferOverflowException" /> class
-            </summary>
-            <param name="message">The message</param>
-        </member>
-        <member name="M:Alis.Core.Network.Exceptions.WebSocketBufferOverflowException.#ctor(System.String,System.Exception)">
-            <summary>
-                Initializes a new instance of the <see cref="T:Alis.Core.Network.Exceptions.WebSocketBufferOverflowException" /> class
-            </summary>
-            <param name="message">The message</param>
-            <param name="inner">The inner</param>
-        </member>
-        <member name="T:Alis.Core.Network.Exceptions.WebSocketHandshakeFailedException">
-            <summary>
-                The web socket handshake failed exception class
-            </summary>
-            <seealso cref="T:System.Exception" />
-        </member>
-        <member name="M:Alis.Core.Network.Exceptions.WebSocketHandshakeFailedException.#ctor">
-            <summary>
-                Initializes a new instance of the <see cref="T:Alis.Core.Network.Exceptions.WebSocketHandshakeFailedException" /> class
-            </summary>
-        </member>
-        <member name="M:Alis.Core.Network.Exceptions.WebSocketHandshakeFailedException.#ctor(System.String)">
-            <summary>
-                Initializes a new instance of the <see cref="T:Alis.Core.Network.Exceptions.WebSocketHandshakeFailedException" /> class
-            </summary>
-            <param name="message">The message</param>
-        </member>
-        <member name="M:Alis.Core.Network.Exceptions.WebSocketHandshakeFailedException.#ctor(System.String,System.Exception)">
-            <summary>
-                Initializes a new instance of the <see cref="T:Alis.Core.Network.Exceptions.WebSocketHandshakeFailedException" /> class
-            </summary>
-            <param name="message">The message</param>
-            <param name="inner">The inner</param>
-        </member>
-        <member name="T:Alis.Core.Network.Exceptions.WebSocketVersionNotSupportedException">
-            <summary>
-                The web socket version not supported exception class
-            </summary>
-            <seealso cref="T:System.Exception" />
-        </member>
-        <member name="M:Alis.Core.Network.Exceptions.WebSocketVersionNotSupportedException.#ctor">
-            <summary>
-                Initializes a new instance of the <see cref="T:Alis.Core.Network.Exceptions.WebSocketVersionNotSupportedException" /> class
-            </summary>
-        </member>
-        <member name="M:Alis.Core.Network.Exceptions.WebSocketVersionNotSupportedException.#ctor(System.String)">
-            <summary>
-                Initializes a new instance of the <see cref="T:Alis.Core.Network.Exceptions.WebSocketVersionNotSupportedException" /> class
-            </summary>
-            <param name="message">The message</param>
-        </member>
-        <member name="M:Alis.Core.Network.Exceptions.WebSocketVersionNotSupportedException.#ctor(System.String,System.Exception)">
-            <summary>
-                Initializes a new instance of the <see cref="T:Alis.Core.Network.Exceptions.WebSocketVersionNotSupportedException" /> class
-            </summary>
-            <param name="message">The message</param>
-            <param name="inner">The inner</param>
-        </member>
-        <member name="T:Alis.Core.Network.HttpHelper">
-            <summary>
-                The http helper class
-            </summary>
-        </member>
-        <member name="F:Alis.Core.Network.HttpHelper.HttpGetHeaderRegex">
-            <summary>
-                The http get header regex
-            </summary>
-        </member>
-        <member name="M:Alis.Core.Network.HttpHelper.CalculateWebSocketKey">
-            <summary>
-                Calculates a random WebSocket key that can be used to initiate a WebSocket handshake
-            </summary>
-            <returns>A random websocket key</returns>
-        </member>
-        <member name="M:Alis.Core.Network.HttpHelper.ComputeSocketAcceptString(System.String)">
-            <summary>
-                Computes a WebSocket accept string from a given key
-            </summary>
-            <param name="secWebSocketKey">The web socket key to base the accept string on</param>
-            <returns>A web socket accept string</returns>
-        </member>
-        <member name="M:Alis.Core.Network.HttpHelper.ReadHttpHeaderAsync(System.IO.Stream,System.Threading.CancellationToken)">
-            <summary>
-                Reads an http header as per the HTTP spec
-            </summary>
-            <param name="stream">The stream to read UTF8 text from</param>
-            <param name="token">The cancellation token</param>
-            <returns>The HTTP header</returns>
-        </member>
-        <member name="M:Alis.Core.Network.HttpHelper.IsWebSocketUpgradeRequest(System.String)">
-            <summary>
-                Decodes the header to detect is this is a web socket upgrade response
-            </summary>
-            <param name="header">The HTTP header</param>
-            <returns>True if this is an http WebSocket upgrade response</returns>
-        </member>
-        <member name="M:Alis.Core.Network.HttpHelper.GetPathFromHeader(System.String)">
-            <summary>
-                Gets the path from the HTTP header
-            </summary>
-            <param name="httpHeader">The HTTP header to read</param>
-            <returns>The path</returns>
-        </member>
-        <member name="M:Alis.Core.Network.HttpHelper.GetSubProtocols(System.String)">
-            <summary>
-                Gets the sub protocols using the specified http header
-            </summary>
-            <param name="httpHeader">The http header</param>
-            <exception cref="T:Alis.Core.Network.Exceptions.EntityTooLargeException">Sec-WebSocket-Protocol exceeded the maximum of length of {MAX_LEN}</exception>
-            <returns>A list of string</returns>
-        </member>
-        <member name="M:Alis.Core.Network.HttpHelper.ReadHttpResponseCode(System.String)">
-            <summary>
-                Reads the HTTP response code from the http response string
-            </summary>
-            <param name="response">The response string</param>
-            <returns>the response code</returns>
-        </member>
-        <member name="M:Alis.Core.Network.HttpHelper.WriteHttpHeaderAsync(System.String,System.IO.Stream,System.Threading.CancellationToken)">
-            <summary>
-                Writes an HTTP response string to the stream
-            </summary>
-            <param name="response">The response (without the new line characters)</param>
-            <param name="stream">The stream to write to</param>
-            <param name="token">The cancellation token</param>
-        </member>
-        <member name="T:Alis.Core.Network.IBufferPool">
-            <summary>
-                The buffer pool interface
-            </summary>
-        </member>
-        <member name="M:Alis.Core.Network.IBufferPool.GetBuffer">
-            <summary>
-                Gets a MemoryStream built from a buffer plucked from a thread safe pool
-                The pool grows automatically.
-                Closing the memory stream clears the buffer and returns it to the pool
-            </summary>
-        </member>
-        <member name="T:Alis.Core.Network.Internal.BinaryReaderWriter">
-            <summary>
-                The binary reader writer class
-            </summary>
-        </member>
-        <member name="M:Alis.Core.Network.Internal.BinaryReaderWriter.ReadExactly(System.Int32,System.IO.Stream,System.ArraySegment{System.Byte},System.Threading.CancellationToken)">
-            <summary>
-                Reads the exactly using the specified length
-            </summary>
-            <param name="length">The length</param>
-            <param name="stream">The stream</param>
-            <param name="buffer">The buffer</param>
-            <param name="cancellationToken">The cancellation token</param>
-            <exception cref="T:System.IO.EndOfStreamException"></exception>
-            <exception cref="T:System.IO.InternalBufferOverflowException">
-                Unable to read {length} bytes into buffer (offset: {buffer.Offset}
-                size: {buffer.Count}). Use a larger read buffer
-            </exception>
-        </member>
-        <member name="M:Alis.Core.Network.Internal.BinaryReaderWriter.ReadUShortExactly(System.IO.Stream,System.Boolean,System.ArraySegment{System.Byte},System.Threading.CancellationToken)">
-            <summary>
-                Reads the u short exactly using the specified stream
-            </summary>
-            <param name="stream">The stream</param>
-            <param name="isLittleEndian">The is little endian</param>
-            <param name="buffer">The buffer</param>
-            <param name="cancellationToken">The cancellation token</param>
-            <returns>A task containing the ushort</returns>
-        </member>
-        <member name="M:Alis.Core.Network.Internal.BinaryReaderWriter.ReadULongExactly(System.IO.Stream,System.Boolean,System.ArraySegment{System.Byte},System.Threading.CancellationToken)">
-            <summary>
-                Reads the u long exactly using the specified stream
-            </summary>
-            <param name="stream">The stream</param>
-            <param name="isLittleEndian">The is little endian</param>
-            <param name="buffer">The buffer</param>
-            <param name="cancellationToken">The cancellation token</param>
-            <returns>A task containing the ulong</returns>
-        </member>
-        <member name="M:Alis.Core.Network.Internal.BinaryReaderWriter.ReadLongExactly(System.IO.Stream,System.Boolean,System.ArraySegment{System.Byte},System.Threading.CancellationToken)">
-            <summary>
-                Reads the long exactly using the specified stream
-            </summary>
-            <param name="stream">The stream</param>
-            <param name="isLittleEndian">The is little endian</param>
-            <param name="buffer">The buffer</param>
-            <param name="cancellationToken">The cancellation token</param>
-            <returns>A task containing the long</returns>
-        </member>
-        <member name="M:Alis.Core.Network.Internal.BinaryReaderWriter.WriteInt(System.Int32,System.IO.Stream,System.Boolean)">
-            <summary>
-                Writes the int using the specified value
-            </summary>
-            <param name="value">The value</param>
-            <param name="stream">The stream</param>
-            <param name="isLittleEndian">The is little endian</param>
-        </member>
-        <member name="M:Alis.Core.Network.Internal.BinaryReaderWriter.WriteULong(System.UInt64,System.IO.Stream,System.Boolean)">
-            <summary>
-                Writes the u long using the specified value
-            </summary>
-            <param name="value">The value</param>
-            <param name="stream">The stream</param>
-            <param name="isLittleEndian">The is little endian</param>
-        </member>
-        <member name="M:Alis.Core.Network.Internal.BinaryReaderWriter.WriteLong(System.Int64,System.IO.Stream,System.Boolean)">
-            <summary>
-                Writes the long using the specified value
-            </summary>
-            <param name="value">The value</param>
-            <param name="stream">The stream</param>
-            <param name="isLittleEndian">The is little endian</param>
-        </member>
-        <member name="M:Alis.Core.Network.Internal.BinaryReaderWriter.WriteUShort(System.UInt16,System.IO.Stream,System.Boolean)">
-            <summary>
-                Writes the u short using the specified value
-            </summary>
-            <param name="value">The value</param>
-            <param name="stream">The stream</param>
-            <param name="isLittleEndian">The is little endian</param>
-        </member>
-        <member name="T:Alis.Core.Network.Internal.Events">
-            <summary>
-                Use the Guid to locate this EventSource in PerfView using the Additional Providers box (without wildcard
-                characters)
-            </summary>
-        </member>
-        <member name="F:Alis.Core.Network.Internal.Events.Log">
-            <summary>
-                The events
-            </summary>
-        </member>
-        <member name="M:Alis.Core.Network.Internal.Events.ClientConnectingToIpAddress(System.Guid,System.String,System.Int32)">
-            <summary>
-                Clients the connecting to ip address using the specified guid
-            </summary>
-            <param name="guid">The guid</param>
-            <param name="ipAddress">The ip address</param>
-            <param name="port">The port</param>
-        </member>
-        <member name="M:Alis.Core.Network.Internal.Events.ClientConnectingToHost(System.Guid,System.String,System.Int32)">
-            <summary>
-                Clients the connecting to host using the specified guid
-            </summary>
-            <param name="guid">The guid</param>
-            <param name="host">The host</param>
-            <param name="port">The port</param>
-        </member>
-        <member name="M:Alis.Core.Network.Internal.Events.AttemtingToSecureSslConnection(System.Guid)">
-            <summary>
-                Attemtings the to secure ssl connection using the specified guid
-            </summary>
-            <param name="guid">The guid</param>
-        </member>
-        <member name="M:Alis.Core.Network.Internal.Events.ConnectionSecured(System.Guid)">
-            <summary>
-                Connections the secured using the specified guid
-            </summary>
-            <param name="guid">The guid</param>
-        </member>
-        <member name="M:Alis.Core.Network.Internal.Events.ConnectionNotSecure(System.Guid)">
-            <summary>
-                Connections the not secure using the specified guid
-            </summary>
-            <param name="guid">The guid</param>
-        </member>
-        <member name="M:Alis.Core.Network.Internal.Events.SslCertificateError(System.Net.Security.SslPolicyErrors)">
-            <summary>
-                Ssls the certificate error using the specified ssl policy errors
-            </summary>
-            <param name="sslPolicyErrors">The ssl policy errors</param>
-        </member>
-        <member name="M:Alis.Core.Network.Internal.Events.HandshakeSent(System.Guid,System.String)">
-            <summary>
-                Handshakes the sent using the specified guid
-            </summary>
-            <param name="guid">The guid</param>
-            <param name="httpHeader">The http header</param>
-        </member>
-        <member name="M:Alis.Core.Network.Internal.Events.ReadingHttpResponse(System.Guid)">
-            <summary>
-                Readings the http response using the specified guid
-            </summary>
-            <param name="guid">The guid</param>
-        </member>
-        <member name="M:Alis.Core.Network.Internal.Events.ReadHttpResponseError(System.Guid,System.String)">
-            <summary>
-                Reads the http response error using the specified guid
-            </summary>
-            <param name="guid">The guid</param>
-            <param name="exception">The exception</param>
-        </member>
-        <member name="M:Alis.Core.Network.Internal.Events.InvalidHttpResponseCode(System.Guid,System.String)">
-            <summary>
-                Invalids the http response code using the specified guid
-            </summary>
-            <param name="guid">The guid</param>
-            <param name="response">The response</param>
-        </member>
-        <member name="M:Alis.Core.Network.Internal.Events.HandshakeFailure(System.Guid,System.String)">
-            <summary>
-                Handshakes the failure using the specified guid
-            </summary>
-            <param name="guid">The guid</param>
-            <param name="message">The message</param>
-        </member>
-        <member name="M:Alis.Core.Network.Internal.Events.ClientHandshakeSuccess(System.Guid)">
-            <summary>
-                Clients the handshake success using the specified guid
-            </summary>
-            <param name="guid">The guid</param>
-        </member>
-        <member name="M:Alis.Core.Network.Internal.Events.ServerHandshakeSuccess(System.Guid)">
-            <summary>
-                Servers the handshake success using the specified guid
-            </summary>
-            <param name="guid">The guid</param>
-        </member>
-        <member name="M:Alis.Core.Network.Internal.Events.AcceptWebSocketStarted(System.Guid)">
-            <summary>
-                Accepts the web socket started using the specified guid
-            </summary>
-            <param name="guid">The guid</param>
-        </member>
-        <member name="M:Alis.Core.Network.Internal.Events.SendingHandshakeResponse(System.Guid,System.String)">
-            <summary>
-                Sendings the handshake response using the specified guid
-            </summary>
-            <param name="guid">The guid</param>
-            <param name="response">The response</param>
-        </member>
-        <member name="M:Alis.Core.Network.Internal.Events.WebSocketVersionNotSupported(System.Guid,System.String)">
-            <summary>
-                Webs the socket version not supported using the specified guid
-            </summary>
-            <param name="guid">The guid</param>
-            <param name="exception">The exception</param>
-        </member>
-        <member name="M:Alis.Core.Network.Internal.Events.BadRequest(System.Guid,System.String)">
-            <summary>
-                Bads the request using the specified guid
-            </summary>
-            <param name="guid">The guid</param>
-            <param name="exception">The exception</param>
-        </member>
-        <member name="M:Alis.Core.Network.Internal.Events.UsePerMessageDeflate(System.Guid)">
-            <summary>
-                Uses the per message deflate using the specified guid
-            </summary>
-            <param name="guid">The guid</param>
-        </member>
-        <member name="M:Alis.Core.Network.Internal.Events.NoMessageCompression(System.Guid)">
-            <summary>
-                Noes the message compression using the specified guid
-            </summary>
-            <param name="guid">The guid</param>
-        </member>
-        <member name="M:Alis.Core.Network.Internal.Events.KeepAliveIntervalZero(System.Guid)">
-            <summary>
-                Keeps the alive interval zero using the specified guid
-            </summary>
-            <param name="guid">The guid</param>
-        </member>
-        <member name="M:Alis.Core.Network.Internal.Events.PingPongManagerStarted(System.Guid,System.Int32)">
-            <summary>
-                Pings the pong manager started using the specified guid
-            </summary>
-            <param name="guid">The guid</param>
-            <param name="keepAliveIntervalSeconds">The keep alive interval seconds</param>
-        </member>
-        <member name="M:Alis.Core.Network.Internal.Events.PingPongManagerEnded(System.Guid)">
-            <summary>
-                Pings the pong manager ended using the specified guid
-            </summary>
-            <param name="guid">The guid</param>
-        </member>
-        <member name="M:Alis.Core.Network.Internal.Events.KeepAliveIntervalExpired(System.Guid,System.Int32)">
-            <summary>
-                Keeps the alive interval expired using the specified guid
-            </summary>
-            <param name="guid">The guid</param>
-            <param name="keepAliveIntervalSeconds">The keep alive interval seconds</param>
-        </member>
-        <member name="M:Alis.Core.Network.Internal.Events.CloseOutputAutoTimeout(System.Guid,System.Net.WebSockets.WebSocketCloseStatus,System.String,System.String)">
-            <summary>
-                Closes the output auto timeout using the specified guid
-            </summary>
-            <param name="guid">The guid</param>
-            <param name="closeStatus">The close status</param>
-            <param name="statusDescription">The status description</param>
-            <param name="exception">The exception</param>
-        </member>
-        <member name="M:Alis.Core.Network.Internal.Events.CloseOutputAutoTimeoutCancelled(System.Guid,System.Int32,System.Net.WebSockets.WebSocketCloseStatus,System.String,System.String)">
-            <summary>
-                Closes the output auto timeout cancelled using the specified guid
-            </summary>
-            <param name="guid">The guid</param>
-            <param name="timeoutSeconds">The timeout seconds</param>
-            <param name="closeStatus">The close status</param>
-            <param name="statusDescription">The status description</param>
-            <param name="exception">The exception</param>
-        </member>
-        <member name="M:Alis.Core.Network.Internal.Events.CloseOutputAutoTimeoutError(System.Guid,System.String,System.Net.WebSockets.WebSocketCloseStatus,System.String,System.String)">
-            <summary>
-                Closes the output auto timeout error using the specified guid
-            </summary>
-            <param name="guid">The guid</param>
-            <param name="closeException">The close exception</param>
-            <param name="closeStatus">The close status</param>
-            <param name="statusDescription">The status description</param>
-            <param name="exception">The exception</param>
-        </member>
-        <member name="M:Alis.Core.Network.Internal.Events.TryGetBufferNotSupported(System.Guid,System.String)">
-            <summary>
-                Tries the get buffer not supported using the specified guid
-            </summary>
-            <param name="guid">The guid</param>
-            <param name="streamType">The stream type</param>
-        </member>
-        <member name="M:Alis.Core.Network.Internal.Events.SendingFrame(System.Guid,Alis.Core.Network.Internal.WebSocketOpCode,System.Boolean,System.Int32,System.Boolean)">
-            <summary>
-                Sendings the frame using the specified guid
-            </summary>
-            <param name="guid">The guid</param>
-            <param name="webSocketOpCode">The web socket op code</param>
-            <param name="isFinBitSet">The is fin bit set</param>
-            <param name="numBytes">The num bytes</param>
-            <param name="isPayloadCompressed">The is payload compressed</param>
-        </member>
-        <member name="M:Alis.Core.Network.Internal.Events.ReceivedFrame(System.Guid,Alis.Core.Network.Internal.WebSocketOpCode,System.Boolean,System.Int32)">
-            <summary>
-                Receiveds the frame using the specified guid
-            </summary>
-            <param name="guid">The guid</param>
-            <param name="webSocketOpCode">The web socket op code</param>
-            <param name="isFinBitSet">The is fin bit set</param>
-            <param name="numBytes">The num bytes</param>
-        </member>
-        <member name="M:Alis.Core.Network.Internal.Events.CloseOutputNoHandshake(System.Guid,System.Nullable{System.Net.WebSockets.WebSocketCloseStatus},System.String)">
-            <summary>
-                Closes the output no handshake using the specified guid
-            </summary>
-            <param name="guid">The guid</param>
-            <param name="closeStatus">The close status</param>
-            <param name="statusDescription">The status description</param>
-        </member>
-        <member name="M:Alis.Core.Network.Internal.Events.CloseHandshakeStarted(System.Guid,System.Nullable{System.Net.WebSockets.WebSocketCloseStatus},System.String)">
-            <summary>
-                Closes the handshake started using the specified guid
-            </summary>
-            <param name="guid">The guid</param>
-            <param name="closeStatus">The close status</param>
-            <param name="statusDescription">The status description</param>
-        </member>
-        <member name="M:Alis.Core.Network.Internal.Events.CloseHandshakeRespond(System.Guid,System.Nullable{System.Net.WebSockets.WebSocketCloseStatus},System.String)">
-            <summary>
-                Closes the handshake respond using the specified guid
-            </summary>
-            <param name="guid">The guid</param>
-            <param name="closeStatus">The close status</param>
-            <param name="statusDescription">The status description</param>
-        </member>
-        <member name="M:Alis.Core.Network.Internal.Events.CloseHandshakeComplete(System.Guid)">
-            <summary>
-                Closes the handshake complete using the specified guid
-            </summary>
-            <param name="guid">The guid</param>
-        </member>
-        <member name="M:Alis.Core.Network.Internal.Events.CloseFrameReceivedInUnexpectedState(System.Guid,System.Net.WebSockets.WebSocketState,System.Nullable{System.Net.WebSockets.WebSocketCloseStatus},System.String)">
-            <summary>
-                Closes the frame received in unexpected state using the specified guid
-            </summary>
-            <param name="guid">The guid</param>
-            <param name="webSocketState">The web socket state</param>
-            <param name="closeStatus">The close status</param>
-            <param name="statusDescription">The status description</param>
-        </member>
-        <member name="M:Alis.Core.Network.Internal.Events.WebSocketDispose(System.Guid,System.Net.WebSockets.WebSocketState)">
-            <summary>
-                Webs the socket dispose using the specified guid
-            </summary>
-            <param name="guid">The guid</param>
-            <param name="webSocketState">The web socket state</param>
-        </member>
-        <member name="M:Alis.Core.Network.Internal.Events.WebSocketDisposeCloseTimeout(System.Guid,System.Net.WebSockets.WebSocketState)">
-            <summary>
-                Webs the socket dispose close timeout using the specified guid
-            </summary>
-            <param name="guid">The guid</param>
-            <param name="webSocketState">The web socket state</param>
-        </member>
-        <member name="M:Alis.Core.Network.Internal.Events.WebSocketDisposeError(System.Guid,System.Net.WebSockets.WebSocketState,System.String)">
-            <summary>
-                Webs the socket dispose error using the specified guid
-            </summary>
-            <param name="guid">The guid</param>
-            <param name="webSocketState">The web socket state</param>
-            <param name="exception">The exception</param>
-        </member>
-        <member name="M:Alis.Core.Network.Internal.Events.InvalidStateBeforeClose(System.Guid,System.Net.WebSockets.WebSocketState)">
-            <summary>
-                Invalids the state before close using the specified guid
-            </summary>
-            <param name="guid">The guid</param>
-            <param name="webSocketState">The web socket state</param>
-        </member>
-        <member name="M:Alis.Core.Network.Internal.Events.InvalidStateBeforeCloseOutput(System.Guid,System.Net.WebSockets.WebSocketState)">
-            <summary>
-                Invalids the state before close output using the specified guid
-            </summary>
-            <param name="guid">The guid</param>
-            <param name="webSocketState">The web socket state</param>
-        </member>
-        <member name="T:Alis.Core.Network.Internal.WebSocketFrame">
-            <summary>
-                The web socket frame class
-            </summary>
-        </member>
-        <member name="M:Alis.Core.Network.Internal.WebSocketFrame.#ctor(System.Boolean,Alis.Core.Network.Internal.WebSocketOpCode,System.Int32,System.ArraySegment{System.Byte})">
-            <summary>
-                Initializes a new instance of the <see cref="T:Alis.Core.Network.Internal.WebSocketFrame" /> class
-            </summary>
-            <param name="isFinBitSet">The is fin bit set</param>
-            <param name="webSocketOpCode">The web socket op code</param>
-            <param name="count">The count</param>
-            <param name="maskKey">The mask key</param>
-        </member>
-        <member name="M:Alis.Core.Network.Internal.WebSocketFrame.#ctor(System.Boolean,Alis.Core.Network.Internal.WebSocketOpCode,System.Int32,System.Net.WebSockets.WebSocketCloseStatus,System.String,System.ArraySegment{System.Byte})">
-            <summary>
-                Initializes a new instance of the <see cref="T:Alis.Core.Network.Internal.WebSocketFrame" /> class
-            </summary>
-            <param name="isFinBitSet">The is fin bit set</param>
-            <param name="webSocketOpCode">The web socket op code</param>
-            <param name="count">The count</param>
-            <param name="closeStatus">The close status</param>
-            <param name="closeStatusDescription">The close status description</param>
-            <param name="maskKey">The mask key</param>
-        </member>
-        <member name="P:Alis.Core.Network.Internal.WebSocketFrame.IsFinBitSet">
-            <summary>
-                Gets the value of the is fin bit set
-            </summary>
-        </member>
-        <member name="P:Alis.Core.Network.Internal.WebSocketFrame.OpCode">
-            <summary>
-                Gets the value of the op code
-            </summary>
-        </member>
-        <member name="P:Alis.Core.Network.Internal.WebSocketFrame.Count">
-            <summary>
-                Gets the value of the count
-            </summary>
-        </member>
-        <member name="P:Alis.Core.Network.Internal.WebSocketFrame.CloseStatus">
-            <summary>
-                Gets the value of the close status
-            </summary>
-        </member>
-        <member name="P:Alis.Core.Network.Internal.WebSocketFrame.CloseStatusDescription">
-            <summary>
-                Gets the value of the close status description
-            </summary>
-        </member>
-        <member name="P:Alis.Core.Network.Internal.WebSocketFrame.MaskKey">
-            <summary>
-                Gets the value of the mask key
-            </summary>
-        </member>
-        <member name="T:Alis.Core.Network.Internal.WebSocketFrameCommon">
-            <summary>
-                The web socket frame common class
-            </summary>
-        </member>
-        <member name="F:Alis.Core.Network.Internal.WebSocketFrameCommon.MaskKeyLength">
-            <summary>
-                The mask key length
-            </summary>
-        </member>
-        <member name="M:Alis.Core.Network.Internal.WebSocketFrameCommon.ToggleMask(System.ArraySegment{System.Byte},System.ArraySegment{System.Byte})">
-            <summary>
-                Mutate payload with the mask key
-                This is a reversible process
-                If you apply this to masked data it will be unmasked and visa versa
-            </summary>
-            <param name="maskKey">The 4 byte mask key</param>
-            <param name="payload">The payload to mutate</param>
-        </member>
-        <member name="T:Alis.Core.Network.Internal.WebSocketFrameReader">
-            <summary>
-                Reads a WebSocket frame
-                see http://tools.ietf.org/html/rfc6455 for specification
-            </summary>
-        </member>
-        <member name="M:Alis.Core.Network.Internal.WebSocketFrameReader.CalculateNumBytesToRead(System.Int32,System.Int32)">
-            <summary>
-                Calculates the num bytes to read using the specified num bytes letf to read
-            </summary>
-            <param name="numBytesLetfToRead">The num bytes letf to read</param>
-            <param name="bufferSize">The buffer size</param>
-            <returns>The num bytes letf to read</returns>
-        </member>
-        <member name="M:Alis.Core.Network.Internal.WebSocketFrameReader.ReadFromCursorAsync(System.IO.Stream,System.ArraySegment{System.Byte},Alis.Core.Network.Internal.WebSocketReadCursor,System.Threading.CancellationToken)">
-            <summary>
-                The last read could not be completed because the read buffer was too small.
-                We need to continue reading bytes off the stream.
-                Not to be confused with a continuation frame
-            </summary>
-            <param name="fromStream">The stream to read from</param>
-            <param name="intoBuffer">The buffer to read into</param>
-            <param name="readCursor">The previous partial websocket frame read plus cursor information</param>
-            <param name="cancellationToken">the cancellation token</param>
-            <returns>A websocket frame</returns>
-        </member>
-        <member name="M:Alis.Core.Network.Internal.WebSocketFrameReader.ReadAsync(System.IO.Stream,System.ArraySegment{System.Byte},System.Threading.CancellationToken)">
-            <summary>
-                Read a WebSocket frame from the stream
-            </summary>
-            <param name="fromStream">The stream to read from</param>
-            <param name="intoBuffer">The buffer to read into</param>
-            <param name="cancellationToken">the cancellation token</param>
-            <returns>A websocket frame</returns>
-        </member>
-        <member name="M:Alis.Core.Network.Internal.WebSocketFrameReader.DecodeCloseFrame(System.Boolean,Alis.Core.Network.Internal.WebSocketOpCode,System.Int32,System.ArraySegment{System.Byte},System.ArraySegment{System.Byte})">
-            <summary>
-                Extracts close status and close description information from the web socket frame
-            </summary>
-        </member>
-        <member name="M:Alis.Core.Network.Internal.WebSocketFrameReader.ReadLength(System.Byte,System.ArraySegment{System.Byte},System.IO.Stream,System.Threading.CancellationToken)">
-            <summary>
-                Reads the length of the payload according to the contents of byte2
-            </summary>
-        </member>
-        <member name="T:Alis.Core.Network.Internal.WebSocketFrameWriter">
-            <summary>
-                The web socket frame writer class
-            </summary>
-        </member>
-        <member name="M:Alis.Core.Network.Internal.WebSocketFrameWriter.#cctor">
-            <summary>
-                Initializes a new instance of the <see cref="T:Alis.Core.Network.Internal.WebSocketFrameWriter" /> class
-            </summary>
-        </member>
-        <member name="F:Alis.Core.Network.Internal.WebSocketFrameWriter.Random">
-            <summary>
-                This is used for data masking so that web proxies don't cache the data
-                Therefore, there are no cryptographic concerns
-            </summary>
-        </member>
-        <member name="M:Alis.Core.Network.Internal.WebSocketFrameWriter.Write(Alis.Core.Network.Internal.WebSocketOpCode,System.ArraySegment{System.Byte},System.IO.MemoryStream,System.Boolean,System.Boolean)">
-            <summary>
-                No async await stuff here because we are dealing with a memory stream
-            </summary>
-            <param name="opCode">The web socket opcode</param>
-            <param name="fromPayload">Array segment to get payload data from</param>
-            <param name="toStream">Stream to write to</param>
-            <param name="isLastFrame">True is this is the last frame in this message (usually true)</param>
-            <param name="isClient"></param>
-        </member>
-        <member name="T:Alis.Core.Network.Internal.WebSocketImplementation">
-            <summary>
-                Main implementation of the WebSocket abstract class
-            </summary>
-        </member>
-        <member name="F:Alis.Core.Network.Internal.WebSocketImplementation._guid">
-            <summary>
-                The guid
-            </summary>
-        </member>
-        <member name="F:Alis.Core.Network.Internal.WebSocketImplementation._includeExceptionInCloseResponse">
-            <summary>
-                The include exception in close response
-            </summary>
-        </member>
-        <member name="F:Alis.Core.Network.Internal.WebSocketImplementation._internalReadCts">
-            <summary>
-                The internal read cts
-            </summary>
-        </member>
-        <member name="F:Alis.Core.Network.Internal.WebSocketImplementation._isClient">
-            <summary>
-                The is client
-            </summary>
-        </member>
-        <member name="F:Alis.Core.Network.Internal.WebSocketImplementation._pingPongManager">
-            <summary>
-                The ping pong manager
-            </summary>
-        </member>
-        <member name="F:Alis.Core.Network.Internal.WebSocketImplementation._recycledStreamFactory">
-            <summary>
-                The recycled stream factory
-            </summary>
-        </member>
-        <member name="F:Alis.Core.Network.Internal.WebSocketImplementation._semaphore">
-            <summary>
-                The semaphore slim
-            </summary>
-        </member>
-        <member name="F:Alis.Core.Network.Internal.WebSocketImplementation._stream">
-            <summary>
-                The stream
-            </summary>
-        </member>
-        <member name="F:Alis.Core.Network.Internal.WebSocketImplementation._usePerMessageDeflate">
-            <summary>
-                The use per message deflate
-            </summary>
-        </member>
-        <member name="F:Alis.Core.Network.Internal.WebSocketImplementation._closeStatus">
-            <summary>
-                The close status
-            </summary>
-        </member>
-        <member name="F:Alis.Core.Network.Internal.WebSocketImplementation._closeStatusDescription">
-            <summary>
-                The close status description
-            </summary>
-        </member>
-        <member name="F:Alis.Core.Network.Internal.WebSocketImplementation._continuationFrameMessageType">
-            <summary>
-                The binary
-            </summary>
-        </member>
-        <member name="F:Alis.Core.Network.Internal.WebSocketImplementation._isContinuationFrame">
-            <summary>
-                The is continuation frame
-            </summary>
-        </member>
-        <member name="F:Alis.Core.Network.Internal.WebSocketImplementation._readCursor">
-            <summary>
-                The read cursor
-            </summary>
-        </member>
-        <member name="F:Alis.Core.Network.Internal.WebSocketImplementation._state">
-            <summary>
-                The state
-            </summary>
-        </member>
-        <member name="F:Alis.Core.Network.Internal.WebSocketImplementation._tryGetBufferFailureLogged">
-            <summary>
-                The try get buffer failure logged
-            </summary>
-        </member>
-        <member name="M:Alis.Core.Network.Internal.WebSocketImplementation.#ctor(System.Guid,System.Func{System.IO.MemoryStream},System.IO.Stream,System.TimeSpan,System.String,System.Boolean,System.Boolean,System.String)">
-            <summary>
-                Initializes a new instance of the <see cref="T:Alis.Core.Network.Internal.WebSocketImplementation" /> class
-            </summary>
-            <param name="guid">The guid</param>
-            <param name="recycledStreamFactory">The recycled stream factory</param>
-            <param name="stream">The stream</param>
-            <param name="keepAliveInterval">The keep alive interval</param>
-            <param name="secWebSocketExtensions">The sec web socket extensions</param>
-            <param name="includeExceptionInCloseResponse">The include exception in close response</param>
-            <param name="isClient">The is client</param>
-            <param name="subProtocol">The sub protocol</param>
-            <exception cref="T:System.InvalidOperationException">KeepAliveInterval must be Zero or positive</exception>
-        </member>
-        <member name="P:Alis.Core.Network.Internal.WebSocketImplementation.CloseStatus">
-            <summary>
-                Gets the value of the close status
-            </summary>
-        </member>
-        <member name="P:Alis.Core.Network.Internal.WebSocketImplementation.CloseStatusDescription">
-            <summary>
-                Gets the value of the close status description
-            </summary>
-        </member>
-        <member name="P:Alis.Core.Network.Internal.WebSocketImplementation.State">
-            <summary>
-                Gets the value of the state
-            </summary>
-        </member>
-        <member name="P:Alis.Core.Network.Internal.WebSocketImplementation.SubProtocol">
-            <summary>
-                Gets the value of the sub protocol
-            </summary>
-        </member>
-        <member name="P:Alis.Core.Network.Internal.WebSocketImplementation.KeepAliveInterval">
-            <summary>
-                Gets the value of the keep alive interval
-            </summary>
-        </member>
-        <member name="F:Alis.Core.Network.Internal.WebSocketImplementation.PingPongPayloadLen">
-            <summary>
-                The max ping pong payload len
-            </summary>
-        </member>
-        <member name="M:Alis.Core.Network.Internal.WebSocketImplementation.ReceiveAsync(System.ArraySegment{System.Byte},System.Threading.CancellationToken)">
-            <summary>
-                Receive web socket result
-            </summary>
-            <param name="buffer">The buffer to copy data into</param>
-            <param name="cancellationToken">The cancellation token</param>
-            <returns>The web socket result details</returns>
-        </member>
-        <member name="M:Alis.Core.Network.Internal.WebSocketImplementation.SendAsync(System.ArraySegment{System.Byte},System.Net.WebSockets.WebSocketMessageType,System.Boolean,System.Threading.CancellationToken)">
-            <summary>
-                Send data to the web socket
-            </summary>
-            <param name="buffer">the buffer containing data to send</param>
-            <param name="messageType">The message type. Can be Text or Binary</param>
-            <param name="endOfMessage">
-                True if this message is a standalone message (this is the norm)
-                If it is a multi-part message then false (and true for the last message)
-            </param>
-            <param name="cancellationToken">the cancellation token</param>
-        </member>
-        <member name="M:Alis.Core.Network.Internal.WebSocketImplementation.SendPingAsync(System.ArraySegment{System.Byte},System.Threading.CancellationToken)">
-            <summary>
-                Call this automatically from server side each keepAliveInterval period
-                NOTE: ping payload must be 125 bytes or less
-            </summary>
-        </member>
-        <member name="M:Alis.Core.Network.Internal.WebSocketImplementation.Abort">
-            <summary>
-                Aborts the WebSocket without sending a Close frame
-            </summary>
-        </member>
-        <member name="M:Alis.Core.Network.Internal.WebSocketImplementation.CloseAsync(System.Net.WebSockets.WebSocketCloseStatus,System.String,System.Threading.CancellationToken)">
-            <summary>
-                Polite close (use the close handshake)
-            </summary>
-        </member>
-        <member name="M:Alis.Core.Network.Internal.WebSocketImplementation.CloseOutputAsync(System.Net.WebSockets.WebSocketCloseStatus,System.String,System.Threading.CancellationToken)">
-            <summary>
-                Fire and forget close
-            </summary>
-        </member>
-        <member name="M:Alis.Core.Network.Internal.WebSocketImplementation.Dispose">
-            <summary>
-                Dispose will send a close frame if the connection is still open
-            </summary>
-        </member>
-        <member name="M:Alis.Core.Network.Internal.WebSocketImplementation.OnPong(Alis.Core.Network.PongEventArgs)">
-            <summary>
-                Called when a Pong frame is received
-            </summary>
-            <param name="e"></param>
-        </member>
-        <member name="M:Alis.Core.Network.Internal.WebSocketImplementation.BuildClosePayload(System.Net.WebSockets.WebSocketCloseStatus,System.String)">
-            <summary>
-                As per the spec, write the close status followed by the close reason
-            </summary>
-            <param name="closeStatus">The close status</param>
-            <param name="statusDescription">Optional extra close details</param>
-            <returns>The payload to sent in the close frame</returns>
-        </member>
-        <member name="M:Alis.Core.Network.Internal.WebSocketImplementation.SendPongAsync(System.ArraySegment{System.Byte},System.Threading.CancellationToken)">
-            NOTE: pong payload must be 125 bytes or less
-            Pong should contain the same payload as the ping
-        </member>
-        <member name="M:Alis.Core.Network.Internal.WebSocketImplementation.RespondToCloseFrame(Alis.Core.Network.Internal.WebSocketFrame,System.ArraySegment{System.Byte},System.Threading.CancellationToken)">
-            <summary>
-                Called when a Close frame is received
-                Send a response close frame if applicable
-            </summary>
-        </member>
-        <member name="M:Alis.Core.Network.Internal.WebSocketImplementation.GetBuffer(System.IO.MemoryStream)">
-            <summary>
-                Note that the way in which the stream buffer is accessed can lead to significant performance problems
-                You want to avoid a call to stream.ToArray to avoid extra memory allocation
-                MemoryStream can be configured to have its internal buffer accessible.
-            </summary>
-        </member>
-        <member name="M:Alis.Core.Network.Internal.WebSocketImplementation.WriteStreamToNetwork(System.IO.MemoryStream,System.Threading.CancellationToken)">
-            <summary>
-                Puts data on the wire
-            </summary>
-            <param name="stream">The stream to read data from</param>
-            <param name="cancellationToken"></param>
-        </member>
-        <member name="M:Alis.Core.Network.Internal.WebSocketImplementation.GetOppCode(System.Net.WebSockets.WebSocketMessageType)">
-            <summary>
-                Turns a spec websocket frame opcode into a WebSocketMessageType
-            </summary>
-        </member>
-        <member name="M:Alis.Core.Network.Internal.WebSocketImplementation.CloseOutputAutoTimeoutAsync(System.Net.WebSockets.WebSocketCloseStatus,System.String,System.Exception)">
-            <summary>
-                Automatic WebSocket close in response to some invalid data from the remote websocket host
-            </summary>
-            <param name="closeStatus">The close status to use</param>
-            <param name="statusDescription">A description of why we are closing</param>
-            <param name="ex">The exception (for logging)</param>
-        </member>
-        <member name="T:Alis.Core.Network.Internal.WebSocketOpCode">
-            <summary>
-                The web socket op code enum
-            </summary>
-        </member>
-        <member name="F:Alis.Core.Network.Internal.WebSocketOpCode.ContinuationFrame">
-            <summary>
-                The continuation frame web socket op code
-            </summary>
-        </member>
-        <member name="F:Alis.Core.Network.Internal.WebSocketOpCode.TextFrame">
-            <summary>
-                The text frame web socket op code
-            </summary>
-        </member>
-        <member name="F:Alis.Core.Network.Internal.WebSocketOpCode.BinaryFrame">
-            <summary>
-                The binary frame web socket op code
-            </summary>
-        </member>
-        <member name="F:Alis.Core.Network.Internal.WebSocketOpCode.ConnectionClose">
-            <summary>
-                The connection close web socket op code
-            </summary>
-        </member>
-        <member name="F:Alis.Core.Network.Internal.WebSocketOpCode.Ping">
-            <summary>
-                The ping web socket op code
-            </summary>
-        </member>
-        <member name="F:Alis.Core.Network.Internal.WebSocketOpCode.Pong">
-            <summary>
-                The pong web socket op code
-            </summary>
-        </member>
-        <member name="T:Alis.Core.Network.Internal.WebSocketReadCursor">
-            <summary>
-                The web socket read cursor class
-            </summary>
-        </member>
-        <member name="M:Alis.Core.Network.Internal.WebSocketReadCursor.#ctor(Alis.Core.Network.Internal.WebSocketFrame,System.Int32,System.Int32)">
-            <summary>
-                Initializes a new instance of the <see cref="T:Alis.Core.Network.Internal.WebSocketReadCursor" /> class
-            </summary>
-            <param name="frame">The frame</param>
-            <param name="numBytesRead">The num bytes read</param>
-            <param name="numBytesLeftToRead">The num bytes left to read</param>
-        </member>
-        <member name="P:Alis.Core.Network.Internal.WebSocketReadCursor.WebSocketFrame">
-            <summary>
-                Gets the value of the web socket frame
-            </summary>
-        </member>
-        <member name="P:Alis.Core.Network.Internal.WebSocketReadCursor.NumBytesRead">
-            <summary>
-                Gets the value of the num bytes read
-            </summary>
-        </member>
-        <member name="P:Alis.Core.Network.Internal.WebSocketReadCursor.NumBytesLeftToRead">
-            <summary>
-                Gets the value of the num bytes left to read
-            </summary>
-        </member>
-        <member name="T:Alis.Core.Network.IPingPongManager">
-            <summary>
-                Ping Pong Manager used to facilitate ping pong WebSocket messages
-            </summary>
-        </member>
-        <member name="E:Alis.Core.Network.IPingPongManager.Pong">
-            <summary>
-                Raised when a Pong frame is received
-            </summary>
-        </member>
-        <member name="M:Alis.Core.Network.IPingPongManager.SendPing(System.ArraySegment{System.Byte},System.Threading.CancellationToken)">
-            <summary>
-                Sends a ping frame
-            </summary>
-            <param name="payload">The payload (must be 125 bytes of less)</param>
-            <param name="cancellation">The cancellation token</param>
-        </member>
-        <member name="T:Alis.Core.Network.IWebSocketClientFactory">
-            <summary>
-                Web socket client factory used to open web socket client connections
-            </summary>
-        </member>
-        <member name="M:Alis.Core.Network.IWebSocketClientFactory.ConnectAsync(System.Uri,System.Threading.CancellationToken)">
-            <summary>
-                Connect with default options
-            </summary>
-            <param name="uri">The WebSocket uri to connect to (e.g. ws://example.com or wss://example.com for SSL)</param>
-            <param name="token">The optional cancellation token</param>
-            <returns>A connected web socket instance</returns>
-        </member>
-        <member name="M:Alis.Core.Network.IWebSocketClientFactory.ConnectAsync(System.Uri,Alis.Core.Network.WebSocketClientOptions,System.Threading.CancellationToken)">
-            <summary>
-                Connect with options specified
-            </summary>
-            <param name="uri">The WebSocket uri to connect to (e.g. ws://example.com or wss://example.com for SSL)</param>
-            <param name="options">The WebSocket client options</param>
-            <param name="token">The optional cancellation token</param>
-            <returns>A connected web socket instance</returns>
-        </member>
-        <member name="M:Alis.Core.Network.IWebSocketClientFactory.ConnectAsync(System.IO.Stream,System.String,Alis.Core.Network.WebSocketClientOptions,System.Threading.CancellationToken)">
-            <summary>
-                Connect with a stream that has already been opened and HTTP websocket upgrade request sent
-                This function will check the handshake response from the server and proceed if successful
-                Use this function if you have specific requirements to open a conenction like using special http headers and
-                cookies
-                You will have to build your own HTTP websocket upgrade request
-                You may not even choose to use TCP/IP and this function will allow you to do that
-            </summary>
-            <param name="responseStream">The full duplex response stream from the server</param>
-            <param name="secWebSocketKey">The secWebSocketKey you used in the handshake request</param>
-            <param name="options">The WebSocket client options</param>
-            <param name="token">The optional cancellation token</param>
-            <returns></returns>
-        </member>
-        <member name="T:Alis.Core.Network.IWebSocketServerFactory">
-            <summary>
-                Web socket server factory used to open web socket server connections
-            </summary>
-        </member>
-        <member name="M:Alis.Core.Network.IWebSocketServerFactory.ReadHttpHeaderFromStreamAsync(System.IO.Stream,System.Threading.CancellationToken)">
-            <summary>
-                Reads a http header information from a stream and decodes the parts relating to the WebSocket protocot upgrade
-            </summary>
-            <param name="stream">The network stream</param>
-            <param name="token">The optional cancellation token</param>
-            <returns>Http data read from the stream</returns>
-        </member>
-        <member name="M:Alis.Core.Network.IWebSocketServerFactory.AcceptWebSocketAsync(Alis.Core.Network.WebSocketHttpContext,System.Threading.CancellationToken)">
-            <summary>
-                Accept web socket with default options
-                Call ReadHttpHeaderFromStreamAsync first to get WebSocketHttpContext
-            </summary>
-            <param name="context">The http context used to initiate this web socket request</param>
-            <param name="token">The optional cancellation token</param>
-            <returns>A connected web socket</returns>
-        </member>
-        <member name="M:Alis.Core.Network.IWebSocketServerFactory.AcceptWebSocketAsync(Alis.Core.Network.WebSocketHttpContext,Alis.Core.Network.WebSocketServerOptions,System.Threading.CancellationToken)">
-            <summary>
-                Accept web socket with options specified
-                Call ReadHttpHeaderFromStreamAsync first to get WebSocketHttpContext
-            </summary>
-            <param name="context">The http context used to initiate this web socket request</param>
-            <param name="options">The web socket options</param>
-            <param name="token">The optional cancellation token</param>
-            <returns>A connected web socket</returns>
-        </member>
-        <member name="T:Alis.Core.Network.PingPongManager">
-            <summary>
-                Ping Pong Manager used to facilitate ping pong WebSocket messages
-            </summary>
-        </member>
-        <member name="F:Alis.Core.Network.PingPongManager._cancellationToken">
-            <summary>
-                The cancellation token
-            </summary>
-        </member>
-        <member name="F:Alis.Core.Network.PingPongManager._guid">
-            <summary>
-                The guid
-            </summary>
-        </member>
-        <member name="F:Alis.Core.Network.PingPongManager._keepAliveInterval">
-            <summary>
-                The keep alive interval
-            </summary>
-        </member>
-        <member name="F:Alis.Core.Network.PingPongManager._pingTask">
-            <summary>
-                The ping task
-            </summary>
-        </member>
-        <member name="F:Alis.Core.Network.PingPongManager._stopwatch">
-            <summary>
-                The stopwatch
-            </summary>
-        </member>
-        <member name="F:Alis.Core.Network.PingPongManager._webSocket">
-            <summary>
-                The web socket
-            </summary>
-        </member>
-        <member name="F:Alis.Core.Network.PingPongManager._pingSentTicks">
-            <summary>
-                The ping sent ticks
-            </summary>
-        </member>
-        <member name="M:Alis.Core.Network.PingPongManager.#ctor(System.Guid,System.Net.WebSockets.WebSocket,System.TimeSpan,System.Threading.CancellationToken)">
-            <summary>
-                Initialises a new instance of the PingPongManager to facilitate ping pong WebSocket messages.
-                If you are manually creating an instance of this class then it is advisable to set keepAliveInterval to
-                TimeSpan.Zero when you create the WebSocket instance (using a factory) otherwise you may be automatically
-                be sending duplicate Ping messages (see keepAliveInterval below)
-            </summary>
-            <param name="guid"></param>
-            <param name="webSocket">The web socket used to listen to ping messages and send pong messages</param>
-            <param name="keepAliveInterval">
-                The time between automatically sending ping messages.
-                Set this to TimeSpan.Zero if you with to manually control sending ping messages.
-            </param>
-            <param name="cancellationToken">
-                The token used to cancel a pending ping send AND the automatic sending of ping messages
-                if keepAliveInterval is positive
-            </param>
-        </member>
-        <member name="E:Alis.Core.Network.PingPongManager.Pong">
-            <summary>
-                Raised when a Pong frame is received
-            </summary>
-        </member>
-        <member name="M:Alis.Core.Network.PingPongManager.SendPing(System.ArraySegment{System.Byte},System.Threading.CancellationToken)">
-            <summary>
-                Sends a ping frame
-            </summary>
-            <param name="payload">The payload (must be 125 bytes of less)</param>
-            <param name="cancellation">The cancellation token</param>
-        </member>
-        <member name="M:Alis.Core.Network.PingPongManager.OnPong(Alis.Core.Network.PongEventArgs)">
-            <summary>
-                Ons the pong using the specified e
-            </summary>
-            <param name="e">The </param>
-        </member>
-        <member name="M:Alis.Core.Network.PingPongManager.PingForever">
-            <summary>
-                Pings the forever
-            </summary>
-        </member>
-        <member name="M:Alis.Core.Network.PingPongManager.WebSocketImpl_Pong(System.Object,Alis.Core.Network.PongEventArgs)">
-            <summary>
-                Webs the socket impl pong using the specified sender
-            </summary>
-            <param name="sender">The sender</param>
-            <param name="e">The </param>
-        </member>
-        <member name="T:Alis.Core.Network.PongEventArgs">
-            <summary>
-                Pong EventArgs
-            </summary>
-        </member>
-        <member name="M:Alis.Core.Network.PongEventArgs.#ctor(System.ArraySegment{System.Byte})">
-            <summary>
-                Initialises a new instance of the PongEventArgs class
-            </summary>
-            <param name="payload">The pong payload must be 125 bytes or less (can be zero bytes)</param>
-        </member>
-        <member name="P:Alis.Core.Network.PongEventArgs.Payload">
-            <summary>
-                The data extracted from a Pong WebSocket frame
-            </summary>
-        </member>
-        <member name="T:Alis.Core.Network.WebSocketClientFactory">
-            <summary>
-                Web socket client factory used to open web socket client connections
-            </summary>
-        </member>
-        <member name="F:Alis.Core.Network.WebSocketClientFactory._bufferFactory">
-            <summary>
-                The buffer factory
-            </summary>
-        </member>
-        <member name="F:Alis.Core.Network.WebSocketClientFactory._bufferPool">
-            <summary>
-                The buffer pool
-            </summary>
-        </member>
-        <member name="M:Alis.Core.Network.WebSocketClientFactory.#ctor">
-            <summary>
-                Initialises a new instance of the WebSocketClientFactory class without caring about internal buffers
-            </summary>
-        </member>
-        <member name="M:Alis.Core.Network.WebSocketClientFactory.#ctor(System.Func{System.IO.MemoryStream})">
-            <summary>
-                Initialises a new instance of the WebSocketClientFactory class with control over internal buffer creation
-            </summary>
-            <param name="bufferFactory">
-                Used to get a memory stream. Feel free to implement your own buffer pool. MemoryStreams
-                will be disposed when no longer needed and can be returned to the pool.
-            </param>
-        </member>
-        <member name="M:Alis.Core.Network.WebSocketClientFactory.ConnectAsync(System.Uri,System.Threading.CancellationToken)">
-            <summary>
-                Connect with default options
-            </summary>
-            <param name="uri">The WebSocket uri to connect to (e.g. ws://example.com or wss://example.com for SSL)</param>
-            <param name="token">The optional cancellation token</param>
-            <returns>A connected web socket instance</returns>
-        </member>
-        <member name="M:Alis.Core.Network.WebSocketClientFactory.ConnectAsync(System.Uri,Alis.Core.Network.WebSocketClientOptions,System.Threading.CancellationToken)">
-            <summary>
-                Connect with options specified
-            </summary>
-            <param name="uri">The WebSocket uri to connect to (e.g. ws://example.com or wss://example.com for SSL)</param>
-            <param name="options">The WebSocket client options</param>
-            <param name="token">The optional cancellation token</param>
-            <returns>A connected web socket instance</returns>
-        </member>
-        <member name="M:Alis.Core.Network.WebSocketClientFactory.ConnectAsync(System.IO.Stream,System.String,Alis.Core.Network.WebSocketClientOptions,System.Threading.CancellationToken)">
-            <summary>
-                Connect with a stream that has already been opened and HTTP websocket upgrade request sent
-                This function will check the handshake response from the server and proceed if successful
-                Use this function if you have specific requirements to open a conenction like using special http headers and
-                cookies
-                You will have to build your own HTTP websocket upgrade request
-                You may not even choose to use TCP/IP and this function will allow you to do that
-            </summary>
-            <param name="responseStream">The full duplex response stream from the server</param>
-            <param name="secWebSocketKey">The secWebSocketKey you used in the handshake request</param>
-            <param name="options">The WebSocket client options</param>
-            <param name="token">The optional cancellation token</param>
-            <returns></returns>
-        </member>
-        <member name="M:Alis.Core.Network.WebSocketClientFactory.ConnectAsync(System.Guid,System.IO.Stream,System.String,System.TimeSpan,System.String,System.Boolean,System.Threading.CancellationToken)">
-            <summary>
-                Connects the guid
-            </summary>
-            <param name="guid">The guid</param>
-            <param name="responseStream">The response stream</param>
-            <param name="secWebSocketKey">The sec web socket key</param>
-            <param name="keepAliveInterval">The keep alive interval</param>
-            <param name="secWebSocketExtensions">The sec web socket extensions</param>
-            <param name="includeExceptionInCloseResponse">The include exception in close response</param>
-            <param name="token">The token</param>
-            <exception cref="T:Alis.Core.Network.Exceptions.WebSocketHandshakeFailedException">Handshake unexpected failure </exception>
-            <returns>A task containing the web socket</returns>
-        </member>
-        <member name="M:Alis.Core.Network.WebSocketClientFactory.GetSubProtocolFromHeader(System.String)">
-            <summary>
-                Gets the sub protocol from header using the specified response
-            </summary>
-            <param name="response">The response</param>
-            <returns>The string</returns>
-        </member>
-        <member name="M:Alis.Core.Network.WebSocketClientFactory.ThrowIfInvalidAcceptString(System.Guid,System.String,System.String)">
-            <summary>
-                Throws the if invalid accept string using the specified guid
-            </summary>
-            <param name="guid">The guid</param>
-            <param name="response">The response</param>
-            <param name="secWebSocketKey">The sec web socket key</param>
-            <exception cref="T:Alis.Core.Network.Exceptions.WebSocketHandshakeFailedException"></exception>
-        </member>
-        <member name="M:Alis.Core.Network.WebSocketClientFactory.ThrowIfInvalidResponseCode(System.String)">
-            <summary>
-                Throws the if invalid response code using the specified response header
-            </summary>
-            <param name="responseHeader">The response header</param>
-            <exception cref="T:Alis.Core.Network.Exceptions.InvalidHttpResponseCodeException"></exception>
-            <exception cref="T:Alis.Core.Network.Exceptions.InvalidHttpResponseCodeException">null null </exception>
-        </member>
-        <member name="M:Alis.Core.Network.WebSocketClientFactory.TlsAuthenticateAsClient(System.Net.Security.SslStream,System.String)">
-            <summary>
-                Override this if you need more fine grained control over the TLS handshake like setting the SslProtocol or adding a
-                client certificate
-            </summary>
-        </member>
-        <member name="M:Alis.Core.Network.WebSocketClientFactory.GetStream(System.Guid,System.Boolean,System.Boolean,System.String,System.Int32,System.Threading.CancellationToken)">
-            <summary>
-                Override this if you need more control over how the stream used for the websocket is created. It does not event
-                need to be a TCP stream
-            </summary>
-            <param name="loggingGuid">For logging purposes only</param>
-            <param name="isSecure">Make a secure connection</param>
-            <param name="noDelay">
-                Set to true to send a message immediately with the least amount of latency (typical usage for
-                chat)
-            </param>
-            <param name="host">The destination host (can be an IP address)</param>
-            <param name="port">The destination port</param>
-            <param name="cancellationToken">Used to cancel the request</param>
-            <returns>A connected and open stream</returns>
-        </member>
-        <member name="M:Alis.Core.Network.WebSocketClientFactory.ValidateServerCertificate(System.Object,System.Security.Cryptography.X509Certificates.X509Certificate,System.Security.Cryptography.X509Certificates.X509Chain,System.Net.Security.SslPolicyErrors)">
-            <summary>
-                Invoked by the RemoteCertificateValidationDelegate
-                If you want to ignore certificate errors (for debugging) then return true
-            </summary>
-        </member>
-        <member name="M:Alis.Core.Network.WebSocketClientFactory.GetAdditionalHeaders(System.Collections.Generic.Dictionary{System.String,System.String})">
-            <summary>
-                Gets the additional headers using the specified additional headers
-            </summary>
-            <param name="additionalHeaders">The additional headers</param>
-            <returns>The string</returns>
-        </member>
-        <member name="M:Alis.Core.Network.WebSocketClientFactory.PerformHandshake(System.Guid,System.Uri,System.IO.Stream,Alis.Core.Network.WebSocketClientOptions,System.Threading.CancellationToken)">
-            <summary>
-                Performs the handshake using the specified guid
-            </summary>
-            <param name="guid">The guid</param>
-            <param name="uri">The uri</param>
-            <param name="stream">The stream</param>
-            <param name="options">The options</param>
-            <param name="token">The token</param>
-            <returns>A task containing the web socket</returns>
-        </member>
-        <member name="T:Alis.Core.Network.WebSocketClientOptions">
-            <summary>
-                Client WebSocket init options
-            </summary>
-        </member>
-        <member name="M:Alis.Core.Network.WebSocketClientOptions.#ctor">
-            <summary>
-                Initialises a new instance of the WebSocketClientOptions class
-            </summary>
-        </member>
-        <member name="P:Alis.Core.Network.WebSocketClientOptions.KeepAliveInterval">
-            <summary>
-                How often to send ping requests to the Server
-                This is done to prevent proxy servers from closing your connection
-                The default is TimeSpan.Zero meaning that it is disabled.
-                WebSocket servers usually send ping messages so it is not normally necessary for the client to send them (hence the
-                TimeSpan.Zero default)
-                You can manually control ping pong messages using the PingPongManager class.
-                If you do that it is advisible to set this KeepAliveInterval to zero for the WebSocketClientFactory
-            </summary>
-        </member>
-        <member name="P:Alis.Core.Network.WebSocketClientOptions.NoDelay">
-            <summary>
-                Set to true to send a message immediately with the least amount of latency (typical usage for chat)
-                This will disable Nagle's algorithm which can cause high tcp latency for small packets sent infrequently
-                However, if you are streaming large packets or sending large numbers of small packets frequently it is advisable to
-                set NoDelay to false
-                This way data will be bundled into larger packets for better throughput
-            </summary>
-        </member>
-        <member name="P:Alis.Core.Network.WebSocketClientOptions.AdditionalHttpHeaders">
-            <summary>
-                Add any additional http headers to this dictionary
-            </summary>
-        </member>
-        <member name="P:Alis.Core.Network.WebSocketClientOptions.IncludeExceptionInCloseResponse">
-            <summary>
-                Include the full exception (with stack trace) in the close response
-                when an exception is encountered and the WebSocket connection is closed
-                The default is false
-            </summary>
-        </member>
-        <member name="P:Alis.Core.Network.WebSocketClientOptions.SecWebSocketExtensions">
-            <summary>
-                WebSocket Extensions as an HTTP header value
-            </summary>
-        </member>
-        <member name="P:Alis.Core.Network.WebSocketClientOptions.SecWebSocketProtocol">
-            <summary>
-                A comma separated list of sub protocols in preference order (first one being the most preferred)
-                The server will return the first supported sub protocol (or none if none are supported)
-                Can be null
-            </summary>
-        </member>
-        <member name="T:Alis.Core.Network.WebSocketHttpContext">
-            <summary>
-                The WebSocket HTTP Context used to initiate a WebSocket handshake
-            </summary>
-        </member>
-        <member name="M:Alis.Core.Network.WebSocketHttpContext.#ctor(System.Boolean,System.Collections.Generic.IList{System.String},System.String,System.String,System.IO.Stream)">
-            <summary>
-                Initialises a new instance of the WebSocketHttpContext class
-            </summary>
-            <param name="isWebSocketRequest">True if this is a valid WebSocket request</param>
-            <param name="webSocketRequestedProtocols"></param>
-            <param name="httpHeader">The raw http header extracted from the stream</param>
-            <param name="path">The Path extracted from the http header</param>
-            <param name="stream">The stream AFTER the header has already been read</param>
-        </member>
-        <member name="P:Alis.Core.Network.WebSocketHttpContext.IsWebSocketRequest">
-            <summary>
-                True if this is a valid WebSocket request
-            </summary>
-        </member>
-        <member name="P:Alis.Core.Network.WebSocketHttpContext.WebSocketRequestedProtocols">
-            <summary>
-                Gets the value of the web socket requested protocols
-            </summary>
-        </member>
-        <member name="P:Alis.Core.Network.WebSocketHttpContext.HttpHeader">
-            <summary>
-                The raw http header extracted from the stream
-            </summary>
-        </member>
-        <member name="P:Alis.Core.Network.WebSocketHttpContext.Path">
-            <summary>
-                The Path extracted from the http header
-            </summary>
-        </member>
-        <member name="P:Alis.Core.Network.WebSocketHttpContext.Stream">
-            <summary>
-                The stream AFTER the header has already been read
-            </summary>
-        </member>
-        <member name="T:Alis.Core.Network.WebSocketServerFactory">
-            <summary>
-                Web socket server factory used to open web socket server connections
-            </summary>
-        </member>
-        <member name="F:Alis.Core.Network.WebSocketServerFactory._bufferFactory">
-            <summary>
-                The buffer factory
-            </summary>
-        </member>
-        <member name="F:Alis.Core.Network.WebSocketServerFactory._bufferPool">
-            <summary>
-                The buffer pool
-            </summary>
-        </member>
-        <member name="M:Alis.Core.Network.WebSocketServerFactory.#ctor">
-            <summary>
-                Initialises a new instance of the WebSocketServerFactory class without caring about internal buffers
-            </summary>
-        </member>
-        <member name="M:Alis.Core.Network.WebSocketServerFactory.#ctor(System.Func{System.IO.MemoryStream})">
-            <summary>
-                Initialises a new instance of the WebSocketClientFactory class with control over internal buffer creation
-            </summary>
-            <param name="bufferFactory"></param>
-        </member>
-        <member name="M:Alis.Core.Network.WebSocketServerFactory.ReadHttpHeaderFromStreamAsync(System.IO.Stream,System.Threading.CancellationToken)">
-            <summary>
-                Reads a http header information from a stream and decodes the parts relating to the WebSocket protocot upgrade
-            </summary>
-            <param name="stream">The network stream</param>
-            <param name="token">The optional cancellation token</param>
-            <returns>Http data read from the stream</returns>
-        </member>
-        <member name="M:Alis.Core.Network.WebSocketServerFactory.AcceptWebSocketAsync(Alis.Core.Network.WebSocketHttpContext,System.Threading.CancellationToken)">
-            <summary>
-                Accept web socket with default options
-                Call ReadHttpHeaderFromStreamAsync first to get WebSocketHttpContext
-            </summary>
-            <param name="context">The http context used to initiate this web socket request</param>
-            <param name="token">The optional cancellation token</param>
-            <returns>A connected web socket</returns>
-        </member>
-        <member name="M:Alis.Core.Network.WebSocketServerFactory.AcceptWebSocketAsync(Alis.Core.Network.WebSocketHttpContext,Alis.Core.Network.WebSocketServerOptions,System.Threading.CancellationToken)">
-            <summary>
-                Accept web socket with options specified
-                Call ReadHttpHeaderFromStreamAsync first to get WebSocketHttpContext
-            </summary>
-            <param name="context">The http context used to initiate this web socket request</param>
-            <param name="options">The web socket options</param>
-            <param name="token">The optional cancellation token</param>
-            <returns>A connected web socket</returns>
-        </member>
-        <member name="M:Alis.Core.Network.WebSocketServerFactory.CheckWebSocketVersion(System.String)">
-            <summary>
-                Checks the web socket version using the specified http header
-            </summary>
-            <param name="httpHeader">The http header</param>
-            <exception cref="T:Alis.Core.Network.Exceptions.WebSocketVersionNotSupportedException"></exception>
-            <exception cref="T:Alis.Core.Network.Exceptions.WebSocketVersionNotSupportedException">Cannot find "Sec-WebSocket-Version" in http header</exception>
-        </member>
-        <member name="M:Alis.Core.Network.WebSocketServerFactory.PerformHandshakeAsync(System.Guid,System.String,System.String,System.IO.Stream,System.Threading.CancellationToken)">
-            <summary>
-                Performs the handshake using the specified guid
-            </summary>
-            <param name="guid">The guid</param>
-            <param name="httpHeader">The http header</param>
-            <param name="subProtocol">The sub protocol</param>
-            <param name="stream">The stream</param>
-            <param name="token">The token</param>
-            <exception cref="T:Alis.Core.Network.Exceptions.SecWebSocketKeyMissingException">Unable to read "Sec-WebSocket-Key" from http header</exception>
-        </member>
-        <member name="T:Alis.Core.Network.WebSocketServerOptions">
-            <summary>
-                Server WebSocket init options
-            </summary>
-        </member>
-        <member name="M:Alis.Core.Network.WebSocketServerOptions.#ctor">
-            <summary>
-                Initialises a new instance of the WebSocketServerOptions class
-            </summary>
-        </member>
-        <member name="M:Alis.Core.Network.WebSocketServerOptions.#ctor(System.Double,System.Boolean,System.String)">
-            <summary>
-                Initializes a new instance of the <see cref="T:Alis.Core.Network.WebSocketServerOptions" /> class
-            </summary>
-            <param name="keepAliveInterval">The keep alive interval</param>
-            <param name="includeExceptionInCloseResponse">The include exception in close response</param>
-            <param name="subProtocol">The sub protocol</param>
-        </member>
-        <member name="M:Alis.Core.Network.WebSocketServerOptions.#ctor(System.TimeSpan,System.String)">
-            <summary>
-                Initializes a new instance of the <see cref="T:Alis.Core.Network.WebSocketServerOptions" /> class
-            </summary>
-            <param name="keepAliveInterval">The keep alive interval</param>
-            <param name="subProtocol">The sub protocol</param>
-        </member>
-        <member name="P:Alis.Core.Network.WebSocketServerOptions.KeepAliveInterval">
-            <summary>
-                How often to send ping requests to the Client
-                The default is 60 seconds
-                This is done to prevent proxy servers from closing your connection
-                A timespan of zero will disable the automatic ping pong mechanism
-                You can manually control ping pong messages using the PingPongManager class.
-                If you do that it is advisable to set this KeepAliveInterval to zero in the WebSocketServerFactory
-            </summary>
-        </member>
-        <member name="P:Alis.Core.Network.WebSocketServerOptions.IncludeExceptionInCloseResponse">
-            <summary>
-                Include the full exception (with stack trace) in the close response
-                when an exception is encountered and the WebSocket connection is closed
-                The default is false
-            </summary>
-        </member>
-        <member name="P:Alis.Core.Network.WebSocketServerOptions.SubProtocol">
-            <summary>
-                Specifies the sub protocol to send back to the client in the opening handshake
-                Can be null (the most common use case)
-                The client can specify multiple preferred protocols in the opening handshake header
-                The server should use the first supported one or set this to null if none of the requested sub protocols are
-                supported
-            </summary>
-        </member>
-    </members>
-</doc>
->>>>>>> 70f2881e
+</doc>