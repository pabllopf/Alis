# Run test of the framework.
name: Unit_Tests

on:
  push:
    branches: [ main, develop ]
  pull_request:
    branches: [ main, develop ]
    
# A workflow run is made up of one or more jobs that can run sequentially or in parallel
jobs:
  # This workflow contains a single job called "build"
  Test:
    # The type of runner that the job will run on
    runs-on: windows-latest

    # Steps represent a sequence of tasks that will be executed as part of the job
    steps:
      # Checks-out your repository under $GITHUB_WORKSPACE, so your job can access it
      - name: Checkout repository
        uses: actions/checkout@v2

      - name: Setup .NET
        uses: actions/setup-dotnet@v1
        with:
          dotnet-version: '6.0.x'
        
      - name: Cache_Test
        id: cache-test
        uses: actions/cache@v2
        with:
          path: temp-test
          key: ${{ runner.os }}-test
      
      - name: Restore dependencies
<<<<<<< HEAD
        run: dotnet restore ./src/Alis.sln
      - name: Build
        run: dotnet build ./src/Alis.sln
      - name: Run Test
        run: dotnet test ./src/Alis.sln
=======
        run: dotnet restore src/Alis.sln
      - name: Build
        run: dotnet build src/Alis.sln
      - name: Run Test
        run: dotnet test src/Alis.sln
>>>>>>> f500dccc
<|MERGE_RESOLUTION|>--- conflicted
+++ resolved
@@ -33,16 +33,8 @@
           key: ${{ runner.os }}-test
       
       - name: Restore dependencies
-<<<<<<< HEAD
-        run: dotnet restore ./src/Alis.sln
-      - name: Build
-        run: dotnet build ./src/Alis.sln
-      - name: Run Test
-        run: dotnet test ./src/Alis.sln
-=======
         run: dotnet restore src/Alis.sln
       - name: Build
         run: dotnet build src/Alis.sln
       - name: Run Test
-        run: dotnet test src/Alis.sln
->>>>>>> f500dccc
+        run: dotnet test src/Alis.sln