<<<<<<< HEAD
﻿//-------------------------------------------------------------------------------------------------
// <author>Pablo Perdomo Falcón</author>
// <copyright file="Config.cs" company="Pabllopf">GNU General Public License v3.0</copyright>
//-------------------------------------------------------------------------------------------------
namespace Alis.Core
{
    using System;
    using System.Diagnostics.CodeAnalysis;
    using Newtonsoft.Json;
    
    /// <summary>Define the config of videogame</summary>
    [JsonObject(MemberSerialization.OptIn)]
    public class Config 
    {
        /// <summary>The name</summary>
        [NotNull]      
        private string name;

        /// <summary>Initializes a new instance of the <see cref="Config" /> class.</summary>
        /// <param name="name">The name of videogame.</param>
        [JsonConstructor]
        public Config([NotNull] string name)
        {
            this.name = name;

            OnCreate += Config_OnCreate;
            OnDestroy += Config_OnDestroy;
            OnChangeName += Config_OnChangeName;

            OnCreate.Invoke(this, true);
        }

        /// <summary>Finalizes an instance of the <see cref="Config" /> class.</summary>
        ~Config() => OnDestroy?.Invoke(null, true);

        /// <summary>Occurs when [change].</summary>
        public event EventHandler<bool> OnCreate;

        /// <summary>Occurs when [change].</summary>
        public event EventHandler<bool> OnDestroy;

        /// <summary>Occurs when [on change name].</summary>
        public event EventHandler<bool> OnChangeName;

        /// <summary>Gets or sets the name.</summary>
        /// <value>The name.</value>  
        [NotNull]
        [JsonProperty]
        public string Name
        {
            get => name;
            set
            {
                name = value;
                OnChangeName.Invoke(this, true);
            }
        }

        #region Events

        /// <summary>Configurations the on create.</summary>
        /// <param name="sender">The sender.</param>
        /// <param name="e">if set to <c>true</c> [e].</param>
        private void Config_OnCreate([NotNull] object sender, [NotNull] bool e) => Logger.Info();

        /// <summary>Configurations the on destroy.</summary>
        /// <param name="sender">The sender.</param>
        /// <param name="e">if set to <c>true</c> [e].</param>
        private void Config_OnDestroy([NotNull] object sender, [NotNull] bool e) => Logger.Info();

        /// <summary>Configurations the name of the on change.</summary>
        /// <param name="sender">The sender.</param>
        /// <param name="e">if set to <c>true</c> [e].</param>
        private void Config_OnChangeName([NotNull] object sender, [NotNull] bool e) => Logger.Info();

        #endregion
    }
=======
﻿//-------------------------------------------------------------------------------------------------
// <author>Pablo Perdomo Falcón</author>
// <copyright file="Config.cs" company="Pabllopf">GNU General Public License v3.0</copyright>
//-------------------------------------------------------------------------------------------------
namespace Alis.Core
{
    using System.Diagnostics.CodeAnalysis;
    using System.Numerics;
    using Alis.Tools;
    using Newtonsoft.Json;
    
    /// <summary>Define the config of videogame</summary>
    [JsonObject(MemberSerialization.OptIn)]
    public class Config 
    {
        /// <summary>The name</summary>
        [NotNull]      
        private string name;

        /// <summary>The author</summary>
        [NotNull]
        private string author;

        /// <summary>The time manager</summary>
        [NotNull]
        private Time time;

        /// <summary>The window</summary>
        [NotNull]
        private WindowManager window;

        /// <summary>Initializes a new instance of the <see cref="Config" /> class.</summary>
        /// <param name="name">The name.</param>
        public Config([NotNull] string name)
        {
            this.name = name;
            author = "Alis Framework";
            time = new Time(0.01f, 1.00f, 120.0f, false);
            window = new WindowManager(WindowState.Normal, new Vector2(1024, 640));
            Logger.Info();
        }

        /// <summary>Initializes a new instance of the <see cref="Config" /> class.</summary>
        /// <param name="name">The name.</param>
        /// <param name="time">The time.</param>
        public Config([NotNull] string name, [NotNull] Time time)
        {
            this.name = name;
            author = "Alis Framework";
            this.time = time;
            window = new WindowManager(WindowState.Normal, new Vector2(1024, 640));
            Logger.Info();
        }

        /// <summary>Initializes a new instance of the <see cref="Config" /> class.</summary>
        /// <param name="name">The name.</param>
        /// <param name="timeManager">The time manager.</param>
        public Config([NotNull] string name, [NotNull] Time time, [NotNull] WindowManager window)
        {
            this.name = name;
            author = "Alis Framework";
            this.time = time;
            this.window = window;
            Logger.Info();
        }

        /// <summary>Initializes a new instance of the <see cref="Config" /> class.</summary>
        /// <param name="name">The name.</param>
        /// <param name="timeManager">The time manager.</param>
        [JsonConstructor]
        public Config([NotNull] string name, [NotNull] string author, [NotNull] Time time, [NotNull] WindowManager window)
        {
            this.author = author;
            this.name = name;
            this.time = time;
            this.window = window;
            Logger.Info();
        }

        /// <summary>Gets the name.</summary>
        /// <value>The name.</value>
        [NotNull]
        [JsonProperty("_Name")]
        public string Name { get => name; set => name = value; }

        /// <summary>Gets or sets the author.</summary>
        /// <value>The author.</value>
        [NotNull]
        [JsonProperty("_Author")]
        public string Author { get => author; set => author = value; }

        /// <summary>Gets the time manager.</summary>
        /// <value>The time manager.</value>
        [NotNull]
        [JsonProperty("_Time")]
        public Time Time { get => time; set => time = value; }

        /// <summary>Gets or sets the window.</summary>
        /// <value>The window.</value>
        [NotNull]
        [JsonProperty("_Window")]
        public WindowManager Window { get => window; set => window = value; }

        /// <summary>The builder</summary>
        public static ConfigBuilder Builder() => new ConfigBuilder();

        /// <summary> Scene Manager Builder</summary>
        public class ConfigBuilder
        {
            /// <summary>The current</summary>
            [AllowNull]
            private  ConfigBuilder current;

            /// <summary>The author</summary>
            [AllowNull]
            private string author;

            /// <summary>The name</summary>
            [AllowNull]
            private string name;

            /// <summary>The time</summary>
            [AllowNull]
            private Time time;

            /// <summary>The window</summary>
            [AllowNull]
            private WindowManager window;

            /// <summary>Initializes a new instance of the <see cref="VideoGameBuilder" /> class.</summary>
            public ConfigBuilder() => current ??= this;

            /// <summary>Names the specified name.</summary>
            /// <param name="name">The name.</param>
            /// <returns>Return the builder</returns>
            public ConfigBuilder Name(string name)
            {
                current.name = name;
                return current;
            }

            /// <summary>Authors the specified author.</summary>
            /// <param name="author">The author.</param>
            /// <returns>Return the builder</returns>
            public ConfigBuilder Author(string author)
            {
                current.author = author;
                return current;
            }

            /// <summary>Times the specified time.</summary>
            /// <param name="time">The time.</param>
            /// <returns>Return the builder</returns>
            public ConfigBuilder Time(Time time)
            {
                current.time = time;
                return current;
            }

            /// <summary>Windows the specified window.</summary>
            /// <param name="window">The window.</param>
            /// <returns>Return the builder</returns>
            public ConfigBuilder Window(WindowManager window)
            {
                current.window = window;
                return current;
            }

            /// <summary>Builds this instance.</summary>
            /// <returns>Build the scene manager</returns>
            public Config Build()
            {
                current.author ??= "Alis Framework";
                current.time ??= new Time(0.01f, 1.00f, 60.0f, false);
                current.name ??= "Default";
                current.window ??= new WindowManager(WindowState.Normal, new Vector2(1024, 640));

                return new Config(current.name, current.author, current.time, current.window);
            }
        }
    }
>>>>>>> b2f4779f
}<|MERGE_RESOLUTION|>--- conflicted
+++ resolved
@@ -1,262 +1,182 @@
-<<<<<<< HEAD
-﻿//-------------------------------------------------------------------------------------------------
-// <author>Pablo Perdomo Falcón</author>
-// <copyright file="Config.cs" company="Pabllopf">GNU General Public License v3.0</copyright>
-//-------------------------------------------------------------------------------------------------
-namespace Alis.Core
-{
-    using System;
-    using System.Diagnostics.CodeAnalysis;
-    using Newtonsoft.Json;
-    
-    /// <summary>Define the config of videogame</summary>
-    [JsonObject(MemberSerialization.OptIn)]
-    public class Config 
-    {
-        /// <summary>The name</summary>
-        [NotNull]      
-        private string name;
-
-        /// <summary>Initializes a new instance of the <see cref="Config" /> class.</summary>
-        /// <param name="name">The name of videogame.</param>
-        [JsonConstructor]
-        public Config([NotNull] string name)
-        {
-            this.name = name;
-
-            OnCreate += Config_OnCreate;
-            OnDestroy += Config_OnDestroy;
-            OnChangeName += Config_OnChangeName;
-
-            OnCreate.Invoke(this, true);
-        }
-
-        /// <summary>Finalizes an instance of the <see cref="Config" /> class.</summary>
-        ~Config() => OnDestroy?.Invoke(null, true);
-
-        /// <summary>Occurs when [change].</summary>
-        public event EventHandler<bool> OnCreate;
-
-        /// <summary>Occurs when [change].</summary>
-        public event EventHandler<bool> OnDestroy;
-
-        /// <summary>Occurs when [on change name].</summary>
-        public event EventHandler<bool> OnChangeName;
-
-        /// <summary>Gets or sets the name.</summary>
-        /// <value>The name.</value>  
-        [NotNull]
-        [JsonProperty]
-        public string Name
-        {
-            get => name;
-            set
-            {
-                name = value;
-                OnChangeName.Invoke(this, true);
-            }
-        }
-
-        #region Events
-
-        /// <summary>Configurations the on create.</summary>
-        /// <param name="sender">The sender.</param>
-        /// <param name="e">if set to <c>true</c> [e].</param>
-        private void Config_OnCreate([NotNull] object sender, [NotNull] bool e) => Logger.Info();
-
-        /// <summary>Configurations the on destroy.</summary>
-        /// <param name="sender">The sender.</param>
-        /// <param name="e">if set to <c>true</c> [e].</param>
-        private void Config_OnDestroy([NotNull] object sender, [NotNull] bool e) => Logger.Info();
-
-        /// <summary>Configurations the name of the on change.</summary>
-        /// <param name="sender">The sender.</param>
-        /// <param name="e">if set to <c>true</c> [e].</param>
-        private void Config_OnChangeName([NotNull] object sender, [NotNull] bool e) => Logger.Info();
-
-        #endregion
-    }
-=======
-﻿//-------------------------------------------------------------------------------------------------
-// <author>Pablo Perdomo Falcón</author>
-// <copyright file="Config.cs" company="Pabllopf">GNU General Public License v3.0</copyright>
-//-------------------------------------------------------------------------------------------------
-namespace Alis.Core
-{
-    using System.Diagnostics.CodeAnalysis;
-    using System.Numerics;
-    using Alis.Tools;
-    using Newtonsoft.Json;
-    
-    /// <summary>Define the config of videogame</summary>
-    [JsonObject(MemberSerialization.OptIn)]
-    public class Config 
-    {
-        /// <summary>The name</summary>
-        [NotNull]      
-        private string name;
-
-        /// <summary>The author</summary>
-        [NotNull]
-        private string author;
-
-        /// <summary>The time manager</summary>
-        [NotNull]
-        private Time time;
-
-        /// <summary>The window</summary>
-        [NotNull]
-        private WindowManager window;
-
-        /// <summary>Initializes a new instance of the <see cref="Config" /> class.</summary>
-        /// <param name="name">The name.</param>
-        public Config([NotNull] string name)
-        {
-            this.name = name;
-            author = "Alis Framework";
-            time = new Time(0.01f, 1.00f, 120.0f, false);
-            window = new WindowManager(WindowState.Normal, new Vector2(1024, 640));
-            Logger.Info();
-        }
-
-        /// <summary>Initializes a new instance of the <see cref="Config" /> class.</summary>
-        /// <param name="name">The name.</param>
-        /// <param name="time">The time.</param>
-        public Config([NotNull] string name, [NotNull] Time time)
-        {
-            this.name = name;
-            author = "Alis Framework";
-            this.time = time;
-            window = new WindowManager(WindowState.Normal, new Vector2(1024, 640));
-            Logger.Info();
-        }
-
-        /// <summary>Initializes a new instance of the <see cref="Config" /> class.</summary>
-        /// <param name="name">The name.</param>
-        /// <param name="timeManager">The time manager.</param>
-        public Config([NotNull] string name, [NotNull] Time time, [NotNull] WindowManager window)
-        {
-            this.name = name;
-            author = "Alis Framework";
-            this.time = time;
-            this.window = window;
-            Logger.Info();
-        }
-
-        /// <summary>Initializes a new instance of the <see cref="Config" /> class.</summary>
-        /// <param name="name">The name.</param>
-        /// <param name="timeManager">The time manager.</param>
-        [JsonConstructor]
-        public Config([NotNull] string name, [NotNull] string author, [NotNull] Time time, [NotNull] WindowManager window)
-        {
-            this.author = author;
-            this.name = name;
-            this.time = time;
-            this.window = window;
-            Logger.Info();
-        }
-
-        /// <summary>Gets the name.</summary>
-        /// <value>The name.</value>
-        [NotNull]
-        [JsonProperty("_Name")]
-        public string Name { get => name; set => name = value; }
-
-        /// <summary>Gets or sets the author.</summary>
-        /// <value>The author.</value>
-        [NotNull]
-        [JsonProperty("_Author")]
-        public string Author { get => author; set => author = value; }
-
-        /// <summary>Gets the time manager.</summary>
-        /// <value>The time manager.</value>
-        [NotNull]
-        [JsonProperty("_Time")]
-        public Time Time { get => time; set => time = value; }
-
-        /// <summary>Gets or sets the window.</summary>
-        /// <value>The window.</value>
-        [NotNull]
-        [JsonProperty("_Window")]
-        public WindowManager Window { get => window; set => window = value; }
-
-        /// <summary>The builder</summary>
-        public static ConfigBuilder Builder() => new ConfigBuilder();
-
-        /// <summary> Scene Manager Builder</summary>
-        public class ConfigBuilder
-        {
-            /// <summary>The current</summary>
-            [AllowNull]
-            private  ConfigBuilder current;
-
-            /// <summary>The author</summary>
-            [AllowNull]
-            private string author;
-
-            /// <summary>The name</summary>
-            [AllowNull]
-            private string name;
-
-            /// <summary>The time</summary>
-            [AllowNull]
-            private Time time;
-
-            /// <summary>The window</summary>
-            [AllowNull]
-            private WindowManager window;
-
-            /// <summary>Initializes a new instance of the <see cref="VideoGameBuilder" /> class.</summary>
-            public ConfigBuilder() => current ??= this;
-
-            /// <summary>Names the specified name.</summary>
-            /// <param name="name">The name.</param>
-            /// <returns>Return the builder</returns>
-            public ConfigBuilder Name(string name)
-            {
-                current.name = name;
-                return current;
-            }
-
-            /// <summary>Authors the specified author.</summary>
-            /// <param name="author">The author.</param>
-            /// <returns>Return the builder</returns>
-            public ConfigBuilder Author(string author)
-            {
-                current.author = author;
-                return current;
-            }
-
-            /// <summary>Times the specified time.</summary>
-            /// <param name="time">The time.</param>
-            /// <returns>Return the builder</returns>
-            public ConfigBuilder Time(Time time)
-            {
-                current.time = time;
-                return current;
-            }
-
-            /// <summary>Windows the specified window.</summary>
-            /// <param name="window">The window.</param>
-            /// <returns>Return the builder</returns>
-            public ConfigBuilder Window(WindowManager window)
-            {
-                current.window = window;
-                return current;
-            }
-
-            /// <summary>Builds this instance.</summary>
-            /// <returns>Build the scene manager</returns>
-            public Config Build()
-            {
-                current.author ??= "Alis Framework";
-                current.time ??= new Time(0.01f, 1.00f, 60.0f, false);
-                current.name ??= "Default";
-                current.window ??= new WindowManager(WindowState.Normal, new Vector2(1024, 640));
-
-                return new Config(current.name, current.author, current.time, current.window);
-            }
-        }
-    }
->>>>>>> b2f4779f
+﻿//-------------------------------------------------------------------------------------------------
+// <author>Pablo Perdomo Falcón</author>
+// <copyright file="Config.cs" company="Pabllopf">GNU General Public License v3.0</copyright>
+//-------------------------------------------------------------------------------------------------
+namespace Alis.Core
+{
+    using System.Diagnostics.CodeAnalysis;
+    using System.Numerics;
+    using Alis.Tools;
+    using Newtonsoft.Json;
+    
+    /// <summary>Define the config of videogame</summary>
+    [JsonObject(MemberSerialization.OptIn)]
+    public class Config 
+    {
+        /// <summary>The name</summary>
+        [NotNull]      
+        private string name;
+
+        /// <summary>The author</summary>
+        [NotNull]
+        private string author;
+
+        /// <summary>The time manager</summary>
+        [NotNull]
+        private Time time;
+
+        /// <summary>The window</summary>
+        [NotNull]
+        private WindowManager window;
+
+        /// <summary>Initializes a new instance of the <see cref="Config" /> class.</summary>
+        /// <param name="name">The name.</param>
+        public Config([NotNull] string name)
+        {
+            this.name = name;
+            author = "Alis Framework";
+            time = new Time(0.01f, 1.00f, 120.0f, false);
+            window = new WindowManager(WindowState.Normal, new Vector2(1024, 640));
+            Logger.Info();
+        }
+
+        /// <summary>Initializes a new instance of the <see cref="Config" /> class.</summary>
+        /// <param name="name">The name.</param>
+        /// <param name="time">The time.</param>
+        public Config([NotNull] string name, [NotNull] Time time)
+        {
+            this.name = name;
+            author = "Alis Framework";
+            this.time = time;
+            window = new WindowManager(WindowState.Normal, new Vector2(1024, 640));
+            Logger.Info();
+        }
+
+        /// <summary>Initializes a new instance of the <see cref="Config" /> class.</summary>
+        /// <param name="name">The name.</param>
+        /// <param name="timeManager">The time manager.</param>
+        public Config([NotNull] string name, [NotNull] Time time, [NotNull] WindowManager window)
+        {
+            this.name = name;
+            author = "Alis Framework";
+            this.time = time;
+            this.window = window;
+            Logger.Info();
+        }
+
+        /// <summary>Initializes a new instance of the <see cref="Config" /> class.</summary>
+        /// <param name="name">The name.</param>
+        /// <param name="timeManager">The time manager.</param>
+        [JsonConstructor]
+        public Config([NotNull] string name, [NotNull] string author, [NotNull] Time time, [NotNull] WindowManager window)
+        {
+            this.author = author;
+            this.name = name;
+            this.time = time;
+            this.window = window;
+            Logger.Info();
+        }
+
+        /// <summary>Gets the name.</summary>
+        /// <value>The name.</value>
+        [NotNull]
+        [JsonProperty("_Name")]
+        public string Name { get => name; set => name = value; }
+
+        /// <summary>Gets or sets the author.</summary>
+        /// <value>The author.</value>
+        [NotNull]
+        [JsonProperty("_Author")]
+        public string Author { get => author; set => author = value; }
+
+        /// <summary>Gets the time manager.</summary>
+        /// <value>The time manager.</value>
+        [NotNull]
+        [JsonProperty("_Time")]
+        public Time Time { get => time; set => time = value; }
+
+        /// <summary>Gets or sets the window.</summary>
+        /// <value>The window.</value>
+        [NotNull]
+        [JsonProperty("_Window")]
+        public WindowManager Window { get => window; set => window = value; }
+
+        /// <summary>The builder</summary>
+        public static ConfigBuilder Builder() => new ConfigBuilder();
+
+        /// <summary> Scene Manager Builder</summary>
+        public class ConfigBuilder
+        {
+            /// <summary>The current</summary>
+            [AllowNull]
+            private  ConfigBuilder current;
+
+            /// <summary>The author</summary>
+            [AllowNull]
+            private string author;
+
+            /// <summary>The name</summary>
+            [AllowNull]
+            private string name;
+
+            /// <summary>The time</summary>
+            [AllowNull]
+            private Time time;
+
+            /// <summary>The window</summary>
+            [AllowNull]
+            private WindowManager window;
+
+            /// <summary>Initializes a new instance of the <see cref="VideoGameBuilder" /> class.</summary>
+            public ConfigBuilder() => current ??= this;
+
+            /// <summary>Names the specified name.</summary>
+            /// <param name="name">The name.</param>
+            /// <returns>Return the builder</returns>
+            public ConfigBuilder Name(string name)
+            {
+                current.name = name;
+                return current;
+            }
+
+            /// <summary>Authors the specified author.</summary>
+            /// <param name="author">The author.</param>
+            /// <returns>Return the builder</returns>
+            public ConfigBuilder Author(string author)
+            {
+                current.author = author;
+                return current;
+            }
+
+            /// <summary>Times the specified time.</summary>
+            /// <param name="time">The time.</param>
+            /// <returns>Return the builder</returns>
+            public ConfigBuilder Time(Time time)
+            {
+                current.time = time;
+                return current;
+            }
+
+            /// <summary>Windows the specified window.</summary>
+            /// <param name="window">The window.</param>
+            /// <returns>Return the builder</returns>
+            public ConfigBuilder Window(WindowManager window)
+            {
+                current.window = window;
+                return current;
+            }
+
+            /// <summary>Builds this instance.</summary>
+            /// <returns>Build the scene manager</returns>
+            public Config Build()
+            {
+                current.author ??= "Alis Framework";
+                current.time ??= new Time(0.01f, 1.00f, 60.0f, false);
+                current.name ??= "Default";
+                current.window ??= new WindowManager(WindowState.Normal, new Vector2(1024, 640));
+
+                return new Config(current.name, current.author, current.time, current.window);
+            }
+        }
+    }
 }